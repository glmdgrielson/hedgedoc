/* jquery and jquery plugins */
require('../vendor/showup/showup');

/* bootstrap */
require('bootstrap/dist/css/bootstrap.css');

require('prismjs/themes/prism.css');
require('highlight.js/styles/github-gist.css');

/* other vendors plugin */
require('gist-embed');
require('string');
require('prismjs');
require('prismjs/components/prism-wiki');
require('to-markdown');

require('raphael');
require('js-sequence-diagrams');

require('flowchart.js');
var saveAs = require('file-saver').saveAs;
require('store');
require('js-url');
require('visibilityjs');
var List = require('list.js');
require('../vendor/md-toc');
require('randomcolor');

var common = require('./common.js');
var urlpath = common.urlpath;
var noteid = common.noteid;
var debug = common.debug;
var version = common.version;
var serverurl = common.serverurl;
var GOOGLE_API_KEY = common.GOOGLE_API_KEY;
var GOOGLE_CLIENT_ID = common.GOOGLE_CLIENT_ID;
var DROPBOX_APP_KEY = common.DROPBOX_APP_KEY;
var noteurl = common.noteurl;

var checkLoginStateChanged = common.checkLoginStateChanged;

var syncScroll = require('./syncscroll');
var setupSyncAreas = syncScroll.setupSyncAreas;
var clearMap = syncScroll.clearMap;
var syncScrollToEdit = syncScroll.syncScrollToEdit;
var syncScrollToView = syncScroll.syncScrollToView;

require('./pretty');
var extra = require('./extra');
var md = extra.md;
var createtime = extra.createtime;
var updateLastChange = extra.updateLastChange;
var postProcess = extra.postProcess;
var finishView = extra.finishView;
var lastchangetime = extra.lastchangetime;
var autoLinkify = extra.autoLinkify;
var generateToc = extra.generateToc;
var smoothHashScroll = extra.smoothHashScroll;
var lastchangeuser = extra.lastchangeuser;
var deduplicatedHeaderId = extra.deduplicatedHeaderId;
var renderTOC = extra.renderTOC;
var renderTitle = extra.renderTitle;
var renderFilename = extra.renderFilename;
var scrollToHash = extra.scrollToHash;

var historyModule = require('./history');
var writeHistory = historyModule.writeHistory;

var renderer = require('./render');
var preventXSS = renderer.preventXSS;

var defaultTextHeight = 20;
var viewportMargin = 20;
var mac = CodeMirror.keyMap["default"] == CodeMirror.keyMap.macDefault;
var defaultEditorMode = 'gfm';
var defaultExtraKeys = {
    "F10": function (cm) {
        cm.setOption("fullScreen", !cm.getOption("fullScreen"));
    },
    "Esc": function (cm) {
        if (cm.getOption('keyMap').substr(0, 3) === 'vim') return CodeMirror.Pass;
        else if (cm.getOption("fullScreen")) cm.setOption("fullScreen", false);
    },
    "Cmd-S": function () {
        return false;
    },
    "Ctrl-S": function () {
        return false;
    },
    "Enter": "newlineAndIndentContinueMarkdownList",
    "Tab": function (cm) {
        var tab = '\t';
        var spaces = Array(parseInt(cm.getOption("indentUnit")) + 1).join(" ");
        //auto indent whole line when in list or blockquote
        var cursor = cm.getCursor();
        var line = cm.getLine(cursor.line);
        var regex = /^(\s*)(>[> ]*|[*+-]\s|(\d+)([.)]))/;
        var match;
        var multiple = cm.getSelection().split('\n').length > 1 || cm.getSelections().length > 1;
        if (multiple) {
            cm.execCommand('defaultTab');
        } else if ((match = regex.exec(line)) !== null) {
            var ch = match[1].length;
            var pos = {
                line: cursor.line,
                ch: ch
            };
            if (cm.getOption('indentWithTabs'))
                cm.replaceRange(tab, pos, pos, '+input');
            else
                cm.replaceRange(spaces, pos, pos, '+input');
        } else {
            if (cm.getOption('indentWithTabs'))
                cm.execCommand('defaultTab');
            else {
                cm.replaceSelection(spaces);
            }
        }
    },
    "Cmd-Left": "goLineLeftSmart",
    "Cmd-Right": "goLineRight",
    "Ctrl-C": function (cm) {
        if (!mac && cm.getOption('keyMap').substr(0, 3) === 'vim') document.execCommand("copy");
        else return CodeMirror.Pass;
    },
    "Ctrl-*": function (cm) {
        wrapTextWith(cm, '*');
    },
    "Shift-Ctrl-8": function (cm) {
        wrapTextWith(cm, '*');
    },
    "Ctrl-_": function (cm) {
        wrapTextWith(cm, '_');
    },
    "Shift-Ctrl--": function (cm) {
        wrapTextWith(cm, '_');
    },
    "Ctrl-~": function (cm) {
        wrapTextWith(cm, '~');
    },
    "Shift-Ctrl-`": function (cm) {
        wrapTextWith(cm, '~');
    },
    "Ctrl-^": function (cm) {
        wrapTextWith(cm, '^');
    },
    "Shift-Ctrl-6": function (cm) {
        wrapTextWith(cm, '^');
    },
    "Ctrl-+": function (cm) {
        wrapTextWith(cm, '+');
    },
    "Shift-Ctrl-=": function (cm) {
        wrapTextWith(cm, '+');
    },
    "Ctrl-=": function (cm) {
        wrapTextWith(cm, '=');
    },
    "Shift-Ctrl-Backspace": function (cm) {
        wrapTextWith(cm, 'Backspace');
    }
};

var wrapSymbols = ['*', '_', '~', '^', '+', '='];

function wrapTextWith(cm, symbol) {
    if (!cm.getSelection()) {
        return CodeMirror.Pass;
    } else {
        var ranges = cm.listSelections();
        for (var i = 0; i < ranges.length; i++) {
            var range = ranges[i];
            if (!range.empty()) {
                var from = range.from(), to = range.to();
                if (symbol !== 'Backspace') {
                    cm.replaceRange(symbol, to, to, '+input');
                    cm.replaceRange(symbol, from, from, '+input');
                    // workaround selection range not correct after add symbol
                    var _ranges = cm.listSelections();
                    var anchorIndex = editor.indexFromPos(_ranges[i].anchor);
                    var headIndex = editor.indexFromPos(_ranges[i].head);
                    if (anchorIndex > headIndex) {
                        _ranges[i].anchor.ch--;
                    } else {
                        _ranges[i].head.ch--;
                    }
                    cm.setSelections(_ranges);
                } else {
                    var preEndPos = {
                        line: to.line,
                        ch: to.ch + 1
                    };
                    var preText = cm.getRange(to, preEndPos);
                    var preIndex = wrapSymbols.indexOf(preText);
                    var postEndPos = {
                        line: from.line,
                        ch: from.ch - 1
                    };
                    var postText = cm.getRange(postEndPos, from);
                    var postIndex = wrapSymbols.indexOf(postText);
                    // check if surround symbol are list in array and matched
                    if (preIndex > -1 && postIndex > -1 && preIndex === postIndex) {
                        cm.replaceRange("", to, preEndPos, '+delete');
                        cm.replaceRange("", postEndPos, from, '+delete');
                    }
                }
            }
        }
    }
}

var idleTime = 300000; //5 mins
var updateViewDebounce = 100;
var cursorMenuThrottle = 50;
var cursorActivityDebounce = 50;
var cursorAnimatePeriod = 100;
var supportContainers = ['success', 'info', 'warning', 'danger'];
var supportCodeModes = ['javascript', 'htmlmixed', 'htmlembedded', 'css', 'xml', 'clike', 'clojure', 'ruby', 'python', 'shell', 'php', 'sql', 'coffeescript', 'yaml', 'pug', 'lua', 'cmake', 'nginx', 'perl', 'sass', 'r', 'dockerfile', 'tiddlywiki', 'mediawiki'];
var supportCharts = ['sequence', 'flow', 'graphviz', 'mermaid'];
var supportHeaders = [
    {
        text: '# h1',
        search: '#'
    },
    {
        text: '## h2',
        search: '##'
    },
    {
        text: '### h3',
        search: '###'
    },
    {
        text: '#### h4',
        search: '####'
    },
    {
        text: '##### h5',
        search: '#####'
    },
    {
        text: '###### h6',
        search: '######'
    },
    {
        text: '###### tags: `example`',
        search: '###### tags:'
    }
];
var supportReferrals = [
    {
        text: '[reference link]',
        search: '[]'
    },
    {
        text: '[reference]: https:// "title"',
        search: '[]:'
    },
    {
        text: '[^footnote link]',
        search: '[^]'
    },
    {
        text: '[^footnote reference]: https:// "title"',
        search: '[^]:'
    },
    {
        text: '^[inline footnote]',
        search: '^[]'
    },
    {
        text: '[link text][reference]',
        search: '[][]'
    },
    {
        text: '[link text](https:// "title")',
        search: '[]()'
    },
    {
        text: '![image alt][reference]',
        search: '![][]'
    },
    {
        text: '![image alt](https:// "title")',
        search: '![]()'
    },
    {
        text: '![image alt](https:// "title" =WidthxHeight)',
        search: '![]()'
    },
    {
        text: '[TOC]',
        search: '[]'
    }
];
var supportExternals = [
    {
        text: '{%youtube youtubeid %}',
        search: 'youtube'
    },
    {
        text: '{%vimeo vimeoid %}',
        search: 'vimeo'
    },
    {
        text: '{%gist gistid %}',
        search: 'gist'
    },
    {
        text: '{%slideshare slideshareid %}',
        search: 'slideshare'
    },
    {
        text: '{%speakerdeck speakerdeckid %}',
        search: 'speakerdeck'
    },
    {
        text: '{%pdf pdfurl %}',
        search: 'pdf'
    }
];
var supportExtraTags = [
    {
        text: '[name tag]',
        search: '[]',
        command: function () {
            return '[name=' + personalInfo.name + ']';
        },
    },
    {
        text: '[time tag]',
        search: '[]',
        command: function () {
            return '[time=' + moment().format('llll') + ']';
        },
    },
    {
        text: '[my color tag]',
        search: '[]',
        command: function () {
            return '[color=' + personalInfo.color + ']';
        }
    },
    {
        text: '[random color tag]',
        search: '[]',
        command: function () {
            var color = randomColor();
            return '[color=' + color + ']';
        }
    }
];
window.modeType = {
    edit: {
        name: "edit"
    },
    view: {
        name: "view"
    },
    both: {
        name: "both"
    }
};
var statusType = {
    connected: {
        msg: "CONNECTED",
        label: "label-warning",
        fa: "fa-wifi"
    },
    online: {
        msg: "ONLINE",
        label: "label-primary",
        fa: "fa-users"
    },
    offline: {
        msg: "OFFLINE",
        label: "label-danger",
        fa: "fa-plug"
    }
};
var defaultMode = modeType.view;

//global vars
window.loaded = false;
window.needRefresh = false;
window.isDirty = false;
window.editShown = false;
window.visibleXS = false;
window.visibleSM = false;
window.visibleMD = false;
window.visibleLG = false;
window.isTouchDevice = 'ontouchstart' in document.documentElement;
window.currentMode = defaultMode;
window.currentStatus = statusType.offline;
window.lastInfo = {
    needRestore: false,
    cursor: null,
    scroll: null,
    edit: {
        scroll: {
            left: null,
            top: null
        },
        cursor: {
            line: null,
            ch: null
        }
    },
    view: {
        scroll: {
            left: null,
            top: null
        }
    },
    history: null
};
window.personalInfo = {};
window.onlineUsers = [];
window.fileTypes = {
    "pl": "perl",
    "cgi": "perl",
    "js": "javascript",
    "php": "php",
    "sh": "bash",
    "rb": "ruby",
    "html": "html",
    "py": "python"
};

//editor settings
var textit = document.getElementById("textit");
if (!textit) throw new Error("There was no textit area!");
<<<<<<< HEAD
window.editor = CodeMirror.fromTextArea(textit, {
    mode: 'gfm',
    backdrop: 'gfm',
=======
var editor = CodeMirror.fromTextArea(textit, {
    mode: defaultEditorMode,
    backdrop: defaultEditorMode,
>>>>>>> cd9f8fe3
    keyMap: "sublime",
    viewportMargin: viewportMargin,
    styleActiveLine: true,
    lineNumbers: true,
    lineWrapping: true,
    showCursorWhenSelecting: true,
    highlightSelectionMatches: true,
    indentUnit: 4,
    continueComments: "Enter",
    theme: "one-dark",
    inputStyle: "textarea",
    matchBrackets: true,
    autoCloseBrackets: true,
    matchTags: {
        bothTags: true
    },
    autoCloseTags: true,
    foldGutter: true,
    gutters: ["CodeMirror-linenumbers", "authorship-gutters", "CodeMirror-foldgutter"],
    extraKeys: defaultExtraKeys,
    flattenSpans: true,
    addModeClass: true,
    readOnly: true,
    autoRefresh: true,
    placeholder: "← Start by entering a title here\n===\nVisit /features if you don't know what to do.\nHappy hacking :)"
});
var inlineAttach = inlineAttachment.editors.codemirror4.attach(editor);
defaultTextHeight = parseInt($(".CodeMirror").css('line-height'));

var statusBarTemplate = null;
var statusBar = null;
var statusPanel = null;
var statusCursor = null;
var statusFile = null;
var statusIndicators = null;
var statusLength = null;
var statusKeymap = null;
var statusIndent = null;
var statusTheme = null;
var statusSpellcheck = null;

function getStatusBarTemplate(callback) {
    $.get(serverurl + '/views/statusbar.html', function (template) {
        statusBarTemplate = template;
        if (callback) callback();
    });
}
getStatusBarTemplate();

function addStatusBar() {
    if (!statusBarTemplate) {
        getStatusBarTemplate(addStatusBar);
        return;
    }
    statusBar = $(statusBarTemplate);
    statusCursor = statusBar.find('.status-cursor');
    statusFile = statusBar.find('.status-file');
    statusIndicators = statusBar.find('.status-indicators');
    statusIndent = statusBar.find('.status-indent');
    statusKeymap = statusBar.find('.status-keymap');
    statusLength = statusBar.find('.status-length');
    statusTheme = statusBar.find('.status-theme');
    statusSpellcheck = statusBar.find('.status-spellcheck');
    statusPanel = editor.addPanel(statusBar[0], {
        position: "bottom"
    });

    setIndent();
    setKeymap();
    setTheme();
    setSpellcheck();
}

function setIndent() {
    var cookieIndentType = Cookies.get('indent_type');
    var cookieTabSize = parseInt(Cookies.get('tab_size'));
    var cookieSpaceUnits = parseInt(Cookies.get('space_units'));
    if (cookieIndentType) {
        if (cookieIndentType == 'tab') {
            editor.setOption('indentWithTabs', true);
            if (cookieTabSize)
                editor.setOption('indentUnit', cookieTabSize);
        } else if (cookieIndentType == 'space') {
            editor.setOption('indentWithTabs', false);
            if (cookieSpaceUnits)
                editor.setOption('indentUnit', cookieSpaceUnits);
        }
    }
    if (cookieTabSize)
        editor.setOption('tabSize', cookieTabSize);

    var type = statusIndicators.find('.indent-type');
    var widthLabel = statusIndicators.find('.indent-width-label');
    var widthInput = statusIndicators.find('.indent-width-input');

    function setType() {
        if (editor.getOption('indentWithTabs')) {
            Cookies.set('indent_type', 'tab', {
                expires: 365
            });
            type.text('Tab Size:');
        } else {
            Cookies.set('indent_type', 'space', {
                expires: 365
            });
            type.text('Spaces:');
        }
    }
    setType();

    function setUnit() {
        var unit = editor.getOption('indentUnit');
        if (editor.getOption('indentWithTabs')) {
            Cookies.set('tab_size', unit, {
                expires: 365
            });
        } else {
            Cookies.set('space_units', unit, {
                expires: 365
            });
        }
        widthLabel.text(unit);
    }
    setUnit();

    type.click(function () {
        if (editor.getOption('indentWithTabs')) {
            editor.setOption('indentWithTabs', false);
            cookieSpaceUnits = parseInt(Cookies.get('space_units'));
            if (cookieSpaceUnits)
                editor.setOption('indentUnit', cookieSpaceUnits)
        } else {
            editor.setOption('indentWithTabs', true);
            cookieTabSize = parseInt(Cookies.get('tab_size'));
            if (cookieTabSize) {
                editor.setOption('indentUnit', cookieTabSize);
                editor.setOption('tabSize', cookieTabSize);
            }
        }
        setType();
        setUnit();
    });
    widthLabel.click(function () {
        if (widthLabel.is(':visible')) {
            widthLabel.addClass('hidden');
            widthInput.removeClass('hidden');
            widthInput.val(editor.getOption('indentUnit'));
            widthInput.select();
        } else {
            widthLabel.removeClass('hidden');
            widthInput.addClass('hidden');
        }
    });
    widthInput.on('change', function () {
        var val = parseInt(widthInput.val());
        if (!val) val = editor.getOption('indentUnit');
        if (val < 1) val = 1;
        else if (val > 10) val = 10;

        if (editor.getOption('indentWithTabs')) {
            editor.setOption('tabSize', val);
        }
        editor.setOption('indentUnit', val);
        setUnit();
    });
    widthInput.on('blur', function () {
        widthLabel.removeClass('hidden');
        widthInput.addClass('hidden');
    });
}

function setKeymap() {
    var cookieKeymap = Cookies.get('keymap');
    if (cookieKeymap)
        editor.setOption('keyMap', cookieKeymap);

    var label = statusIndicators.find('.ui-keymap-label');
    var sublime = statusIndicators.find('.ui-keymap-sublime');
    var emacs = statusIndicators.find('.ui-keymap-emacs');
    var vim = statusIndicators.find('.ui-keymap-vim');

    function setKeymapLabel() {
        var keymap = editor.getOption('keyMap');
        Cookies.set('keymap', keymap, {
            expires: 365
        });
        label.text(keymap);
    }
    setKeymapLabel();

    sublime.click(function () {
        editor.setOption('keyMap', 'sublime');
        setKeymapLabel();
    });
    emacs.click(function () {
        editor.setOption('keyMap', 'emacs');
        setKeymapLabel();
    });
    vim.click(function () {
        editor.setOption('keyMap', 'vim');
        setKeymapLabel();
    });
}

function setTheme() {
    var cookieTheme = Cookies.get('theme');
    if (cookieTheme) {
        editor.setOption('theme', cookieTheme);
    }

    var themeToggle = statusTheme.find('.ui-theme-toggle');
    themeToggle.click(function () {
        var theme = editor.getOption('theme');
        if (theme == "one-dark") {
            theme = "default";
        } else {
            theme = "one-dark";
        }
        editor.setOption('theme', theme);
        Cookies.set('theme', theme, {
            expires: 365
        });
        checkTheme();
    });
    function checkTheme() {
        var theme = editor.getOption('theme');
        if (theme == "one-dark") {
            themeToggle.removeClass('active');
        } else {
            themeToggle.addClass('active');
        }
    }
    checkTheme();
}

function setSpellcheck() {
    var cookieSpellcheck = Cookies.get('spellcheck');
    if (cookieSpellcheck) {
        var mode = null;
        if (cookieSpellcheck === 'true' || cookieSpellcheck === true) {
            mode = 'spell-checker';
        } else {
            mode = defaultEditorMode;
        }
        if (mode && mode !== editor.getOption('mode')) {
            editor.setOption('mode', mode);
        }
    }

    var spellcheckToggle = statusSpellcheck.find('.ui-spellcheck-toggle');
    spellcheckToggle.click(function () {
        var mode = editor.getOption('mode');
        if (mode == defaultEditorMode) {
            mode = "spell-checker";
        } else {
            mode = defaultEditorMode;
        }
        if (mode && mode !== editor.getOption('mode')) {
            editor.setOption('mode', mode);
        }
        Cookies.set('spellcheck', (mode == "spell-checker"), {
            expires: 365
        });
        checkSpellcheck();
    });
    function checkSpellcheck() {
        var mode = editor.getOption('mode');
        if (mode == defaultEditorMode) {
            spellcheckToggle.removeClass('active');
        } else {
            spellcheckToggle.addClass('active');
        }
    }
    checkSpellcheck();

    //workaround spellcheck might not activate beacuse the ajax loading
    if (num_loaded < 2) {
        var spellcheckTimer = setInterval(function () {
            if (num_loaded >= 2) {
                if (editor.getOption('mode') == "spell-checker")
                    editor.setOption('mode', "spell-checker");
                clearInterval(spellcheckTimer);
            }
        }, 100);
    }
}

var selection = null;

function updateStatusBar() {
    if (!statusBar) return;
    var cursor = editor.getCursor();
    var cursorText = 'Line ' + (cursor.line + 1) + ', Columns ' + (cursor.ch + 1);
    if (selection) {
        var anchor = selection.anchor;
        var head = selection.head;
        var start = head.line <= anchor.line ? head : anchor;
        var end = head.line >= anchor.line ? head : anchor;
        var selectionText = ' — Selected ';
        var selectionCharCount = Math.abs(head.ch - anchor.ch);
        // borrow from brackets EditorStatusBar.js
        if (start.line !== end.line) {
            var lines = end.line - start.line + 1;
            if (end.ch === 0) {
                lines--;
            }
            selectionText += lines + ' lines';
        } else if (selectionCharCount > 0)
            selectionText += selectionCharCount + ' columns';
        if (start.line !== end.line || selectionCharCount > 0)
            cursorText += selectionText;
    }
    statusCursor.text(cursorText);
    var fileText = ' — ' + editor.lineCount() + ' Lines';
    statusFile.text(fileText);
    var docLength = editor.getValue().length;
    statusLength.text('Length ' + docLength);
    if (docLength > (docmaxlength * 0.95)) {
        statusLength.css('color', 'red');
        statusLength.attr('title', 'Your almost reach note max length limit.');
    } else if (docLength > (docmaxlength * 0.8)) {
        statusLength.css('color', 'orange');
        statusLength.attr('title', 'You nearly fill the note, consider to make more pieces.');
    } else {
        statusLength.css('color', 'white');
        statusLength.attr('title', 'You could write up to ' + docmaxlength + ' characters in this note.');
    }
}

//ui vars
var ui = {
    spinner: $(".ui-spinner"),
    content: $(".ui-content"),
    toolbar: {
        shortStatus: $(".ui-short-status"),
        status: $(".ui-status"),
        new: $(".ui-new"),
        publish: $(".ui-publish"),
        extra: {
            revision: $(".ui-extra-revision"),
            slide: $(".ui-extra-slide")
        },
        download: {
            markdown: $(".ui-download-markdown"),
            html: $(".ui-download-html"),
            rawhtml: $(".ui-download-raw-html"),
            pdf: $(".ui-download-pdf-beta"),
        },
        export: {
            dropbox: $(".ui-save-dropbox"),
            googleDrive: $(".ui-save-google-drive"),
            gist: $(".ui-save-gist"),
            snippet: $(".ui-save-snippet")
        },
        import: {
            dropbox: $(".ui-import-dropbox"),
            googleDrive: $(".ui-import-google-drive"),
            gist: $(".ui-import-gist"),
            snippet: $(".ui-import-snippet"),
            clipboard: $(".ui-import-clipboard")
        },
        mode: $(".ui-mode"),
        edit: $(".ui-edit"),
        view: $(".ui-view"),
        both: $(".ui-both"),
        uploadImage: $(".ui-upload-image")
    },
    infobar: {
        lastchange: $(".ui-lastchange"),
        lastchangeuser: $(".ui-lastchangeuser"),
        nolastchangeuser: $(".ui-no-lastchangeuser"),
        permission: {
            permission: $(".ui-permission"),
            label: $(".ui-permission-label"),
            freely: $(".ui-permission-freely"),
            editable: $(".ui-permission-editable"),
            locked: $(".ui-permission-locked"),
            private: $(".ui-permission-private")
        },
        delete: $(".ui-delete-note")
    },
    toc: {
        toc: $('.ui-toc'),
        affix: $('.ui-affix-toc'),
        label: $('.ui-toc-label'),
        dropdown: $('.ui-toc-dropdown')
    },
    area: {
        edit: $(".ui-edit-area"),
        view: $(".ui-view-area"),
        codemirror: $(".ui-edit-area .CodeMirror"),
        codemirrorScroll: $(".ui-edit-area .CodeMirror .CodeMirror-scroll"),
        codemirrorSizer: $(".ui-edit-area .CodeMirror .CodeMirror-sizer"),
        codemirrorSizerInner: $(".ui-edit-area .CodeMirror .CodeMirror-sizer > div"),
        markdown: $(".ui-view-area .markdown-body"),
        resize: {
            handle: $('.ui-resizable-handle'),
            syncToggle: $('.ui-sync-toggle')
        }
    },
    modal: {
        snippetImportProjects: $("#snippetImportModalProjects"),
        snippetImportSnippets: $("#snippetImportModalSnippets"),
        revision: $("#revisionModal")
    }
};

//page actions
var opts = {
    lines: 11, // The number of lines to draw
    length: 20, // The length of each line
    width: 2, // The line thickness
    radius: 30, // The radius of the inner circle
    corners: 0, // Corner roundness (0..1)
    rotate: 0, // The rotation offset
    direction: 1, // 1: clockwise, -1: counterclockwise
    color: '#000', // #rgb or #rrggbb or array of colors
    speed: 1.1, // Rounds per second
    trail: 60, // Afterglow percentage
    shadow: false, // Whether to render a shadow
    hwaccel: true, // Whether to use hardware acceleration
    className: 'spinner', // The CSS class to assign to the spinner
    zIndex: 2e9, // The z-index (defaults to 2000000000)
    top: '50%', // Top position relative to parent
    left: '50%' // Left position relative to parent
};
var spinner = new Spinner(opts).spin(ui.spinner[0]);

//idle
var idle = new Idle({
    onAway: function () {
        idle.isAway = true;
        emitUserStatus();
        updateOnlineStatus();
    },
    onAwayBack: function () {
        idle.isAway = false;
        emitUserStatus();
        updateOnlineStatus();
        setHaveUnreadChanges(false);
        updateTitleReminder();
    },
    awayTimeout: idleTime
});
ui.area.codemirror.on('touchstart', function () {
    idle.onActive();
});

var haveUnreadChanges = false;

function setHaveUnreadChanges(bool) {
    if (!loaded) return;
    if (bool && (idle.isAway || Visibility.hidden())) {
        haveUnreadChanges = true;
    } else if (!bool && !idle.isAway && !Visibility.hidden()) {
        haveUnreadChanges = false;
    }
}

function updateTitleReminder() {
    if (!loaded) return;
    if (haveUnreadChanges) {
        document.title = '• ' + renderTitle(ui.area.markdown);
    } else {
        document.title = renderTitle(ui.area.markdown);
    }
}

function setRefreshModal(status) {
    $('#refreshModal').modal('show');
    $('#refreshModal').find('.modal-body > div').hide();
    $('#refreshModal').find('.' + status).show();
}

function setNeedRefresh() {
    needRefresh = true;
    editor.setOption('readOnly', true);
    socket.disconnect();
    showStatus(statusType.offline);
}

loginStateChangeEvent = function () {
    setRefreshModal('user-state-changed');
    setNeedRefresh();
};

//visibility
var wasFocus = false;
Visibility.change(function (e, state) {
    var hidden = Visibility.hidden();
    if (hidden) {
        if (editorHasFocus()) {
            wasFocus = true;
            editor.getInputField().blur();
        }
    } else {
        if (wasFocus) {
            if (!visibleXS) {
                editor.focus();
                editor.refresh();
            }
            wasFocus = false;
        }
        setHaveUnreadChanges(false);
    }
    updateTitleReminder();
});

//when page ready
$(document).ready(function () {
    idle.checkAway();
    checkResponsive();
    //if in smaller screen, we don't need advanced scrollbar
    var scrollbarStyle;
    if (visibleXS) {
        scrollbarStyle = 'native';
    } else {
        scrollbarStyle = 'overlay';
    }
    if (scrollbarStyle != editor.getOption('scrollbarStyle')) {
        editor.setOption('scrollbarStyle', scrollbarStyle);
        clearMap();
    }
    checkEditorStyle();
    /* we need this only on touch devices */
    if (isTouchDevice) {
        /* cache dom references */
        var $body = jQuery('body');

        /* bind events */
        $(document)
            .on('focus', 'textarea, input', function () {
                $body.addClass('fixfixed');
            })
            .on('blur', 'textarea, input', function () {
                $body.removeClass('fixfixed');
            });
    }
    //showup
    $().showUp('.navbar', {
        upClass: 'navbar-hide',
        downClass: 'navbar-show'
    });
    //tooltip
    $('[data-toggle="tooltip"]').tooltip();
    // shortcuts
    // allow on all tags
    key.filter = function (e) { return true; };
    key('ctrl+alt+e', function (e) {
        changeMode(modeType.edit);
    });
    key('ctrl+alt+v', function (e) {
        changeMode(modeType.view);
    });
    key('ctrl+alt+b', function (e) {
        changeMode(modeType.both);
    });
});
//when page resize
$(window).resize(function () {
    checkLayout();
    checkEditorStyle();
    checkTocStyle();
    checkCursorMenu();
    windowResize();
});
//when page unload
$(window).on('unload', function () {
    //updateHistoryInner();
});
$(window).on('error', function () {
    //setNeedRefresh();
});

setupSyncAreas(ui.area.codemirrorScroll, ui.area.view, ui.area.markdown);

function autoSyncscroll() {
    if (editorHasFocus()) {
        syncScrollToView();
    } else {
        syncScrollToEdit();
    }
}

var windowResizeDebounce = 200;
var windowResize = _.debounce(windowResizeInner, windowResizeDebounce);

function windowResizeInner(callback) {
    checkLayout();
    checkResponsive();
    checkEditorStyle();
    checkTocStyle();
    checkCursorMenu();
    //refresh editor
    if (loaded) {
        if (editor.getOption('scrollbarStyle') === 'native') {
            setTimeout(function () {
                clearMap();
                autoSyncscroll();
                updateScrollspy();
                if (callback && typeof callback === 'function')
                    callback();
            }, 1);
        } else {
            // force it load all docs at once to prevent scroll knob blink
            editor.setOption('viewportMargin', Infinity);
            setTimeout(function () {
                clearMap();
                autoSyncscroll();
                editor.setOption('viewportMargin', viewportMargin);
                //add or update user cursors
                for (var i = 0; i < onlineUsers.length; i++) {
                    if (onlineUsers[i].id != personalInfo.id)
                        buildCursor(onlineUsers[i]);
                }
                updateScrollspy();
                if (callback && typeof callback === 'function')
                    callback();
            }, 1);
        }
    }
}

function checkLayout() {
    var navbarHieght = $('.navbar').outerHeight();
    $('body').css('padding-top', navbarHieght + 'px');
}

function editorHasFocus() {
    return $(editor.getInputField()).is(":focus");
}

//768-792px have a gap
function checkResponsive() {
    visibleXS = $(".visible-xs").is(":visible");
    visibleSM = $(".visible-sm").is(":visible");
    visibleMD = $(".visible-md").is(":visible");
    visibleLG = $(".visible-lg").is(":visible");

    if (visibleXS && currentMode == modeType.both)
        if (editorHasFocus())
            changeMode(modeType.edit);
        else
            changeMode(modeType.view);

    emitUserStatus();
}

var lastEditorWidth = 0;
var previousFocusOnEditor = null;

function checkEditorStyle() {
    var desireHeight = statusBar ? (ui.area.edit.height() - statusBar.outerHeight()) : ui.area.edit.height();
    // set editor height and min height based on scrollbar style and mode
    var scrollbarStyle = editor.getOption('scrollbarStyle');
    if (scrollbarStyle == 'overlay' || currentMode == modeType.both) {
        ui.area.codemirrorScroll.css('height', desireHeight + 'px');
        ui.area.codemirrorScroll.css('min-height', '');
        checkEditorScrollbar();
    } else if (scrollbarStyle == 'native') {
        ui.area.codemirrorScroll.css('height', '');
        ui.area.codemirrorScroll.css('min-height', desireHeight + 'px');
    }
    // workaround editor will have wrong doc height when editor height changed
    editor.setSize(null, ui.area.edit.height());
    //make editor resizable
    if (!ui.area.resize.handle.length) {
        ui.area.edit.resizable({
            handles: 'e',
            maxWidth: $(window).width() * 0.7,
            minWidth: $(window).width() * 0.2,
            create: function (e, ui) {
                $(this).parent().on('resize', function (e) {
                    e.stopPropagation();
                });
            },
            start: function (e) {
                editor.setOption('viewportMargin', Infinity);
            },
            resize: function (e) {
                ui.area.resize.syncToggle.stop(true, true).show();
                checkTocStyle();
            },
            stop: function (e) {
                lastEditorWidth = ui.area.edit.width();
                // workaround that scroll event bindings
                preventSyncScrollToView = 2;
                preventSyncScrollToEdit = true;
                editor.setOption('viewportMargin', viewportMargin);
                if (editorHasFocus()) {
                    windowResizeInner(function () {
                        ui.area.codemirrorScroll.scroll();
                    });
                } else {
                    windowResizeInner(function () {
                        ui.area.view.scroll();
                    });
                }
                checkEditorScrollbar();
            }
        });
        ui.area.resize.handle = $('.ui-resizable-handle');
    }
    if (!ui.area.resize.syncToggle.length) {
        ui.area.resize.syncToggle = $('<button class="btn btn-lg btn-default ui-sync-toggle" title="Toggle sync scrolling"><i class="fa fa-link fa-fw"></i></button>');
        ui.area.resize.syncToggle.hover(function () {
            previousFocusOnEditor = editorHasFocus();
        }, function () {
            previousFocusOnEditor = null;
        });
        ui.area.resize.syncToggle.click(function () {
            syncscroll = !syncscroll;
            checkSyncToggle();
        });
        ui.area.resize.handle.append(ui.area.resize.syncToggle);
        ui.area.resize.syncToggle.hide();
        ui.area.resize.handle.hover(function () {
            ui.area.resize.syncToggle.stop(true, true).delay(200).fadeIn(100);
        }, function () {
            ui.area.resize.syncToggle.stop(true, true).delay(300).fadeOut(300);
        });
    }
}

function checkSyncToggle() {
    if (syncscroll) {
        if (previousFocusOnEditor) {
            preventSyncScrollToView = false;
            syncScrollToView();
        } else {
            preventSyncScrollToEdit = false;
            syncScrollToEdit();
        }
        ui.area.resize.syncToggle.find('i').removeClass('fa-unlink').addClass('fa-link');
    } else {
        ui.area.resize.syncToggle.find('i').removeClass('fa-link').addClass('fa-unlink');
    }
}

function checkEditorScrollbar() {
    // workaround simple scroll bar knob
    // will get wrong position when editor height changed
    var scrollInfo = editor.getScrollInfo();
    editor.scrollTo(null, scrollInfo.top - 1);
    editor.scrollTo(null, scrollInfo.top);
}

function checkTocStyle() {
    //toc right
    var paddingRight = parseFloat(ui.area.markdown.css('padding-right'));
    var right = ($(window).width() - (ui.area.markdown.offset().left + ui.area.markdown.outerWidth() - paddingRight));
    ui.toc.toc.css('right', right + 'px');
    //affix toc left
    var newbool;
    var rightMargin = (ui.area.markdown.parent().outerWidth() - ui.area.markdown.outerWidth()) / 2;
    //for ipad or wider device
    if (rightMargin >= 133) {
        newbool = true;
        var affixLeftMargin = (ui.toc.affix.outerWidth() - ui.toc.affix.width()) / 2;
        var left = ui.area.markdown.offset().left + ui.area.markdown.outerWidth() - affixLeftMargin;
        ui.toc.affix.css('left', left + 'px');
        ui.toc.affix.css('width', rightMargin + 'px');
    } else {
        newbool = false;
    }
    //toc scrollspy
    ui.toc.toc.removeClass('scrollspy-body, scrollspy-view');
    ui.toc.affix.removeClass('scrollspy-body, scrollspy-view');
    if (currentMode == modeType.both) {
        ui.toc.toc.addClass('scrollspy-view');
        ui.toc.affix.addClass('scrollspy-view');
    } else if (currentMode != modeType.both && !newbool) {
        ui.toc.toc.addClass('scrollspy-body');
        ui.toc.affix.addClass('scrollspy-body');
    } else {
        ui.toc.toc.addClass('scrollspy-view');
        ui.toc.affix.addClass('scrollspy-body');
    }
    if (newbool != enoughForAffixToc) {
        enoughForAffixToc = newbool;
        generateScrollspy();
    }
}

function showStatus(type, num) {
    currentStatus = type;
    var shortStatus = ui.toolbar.shortStatus;
    var status = ui.toolbar.status;
    var label = $('<span class="label"></span>');
    var fa = $('<i class="fa"></i>');
    var msg = "";
    var shortMsg = "";

    shortStatus.html("");
    status.html("");

    switch (currentStatus) {
        case statusType.connected:
            label.addClass(statusType.connected.label);
            fa.addClass(statusType.connected.fa);
            msg = statusType.connected.msg;
            break;
        case statusType.online:
            label.addClass(statusType.online.label);
            fa.addClass(statusType.online.fa);
            shortMsg = num;
            msg = num + " " + statusType.online.msg;
            break;
        case statusType.offline:
            label.addClass(statusType.offline.label);
            fa.addClass(statusType.offline.fa);
            msg = statusType.offline.msg;
            break;
    }

    label.append(fa);
    var shortLabel = label.clone();

    shortLabel.append(" " + shortMsg);
    shortStatus.append(shortLabel);

    label.append(" " + msg);
    status.append(label);
}

function toggleMode() {
    switch (currentMode) {
        case modeType.edit:
            changeMode(modeType.view);
            break;
        case modeType.view:
            changeMode(modeType.edit);
            break;
        case modeType.both:
            changeMode(modeType.view);
            break;
    }
}

var lastMode = null;

function changeMode(type) {
    // lock navbar to prevent it hide after changeMode
    lockNavbar();
    saveInfo();
    if (type) {
        lastMode = currentMode;
        currentMode = type;
    }
    var responsiveClass = "col-lg-6 col-md-6 col-sm-6";
    var scrollClass = "ui-scrollable";
    ui.area.codemirror.removeClass(scrollClass);
    ui.area.edit.removeClass(responsiveClass);
    ui.area.view.removeClass(scrollClass);
    ui.area.view.removeClass(responsiveClass);
    switch (currentMode) {
        case modeType.edit:
            ui.area.edit.show();
            ui.area.view.hide();
            if (!editShown) {
                editor.refresh();
                editShown = true;
            }
            break;
        case modeType.view:
            ui.area.edit.hide();
            ui.area.view.show();
            break;
        case modeType.both:
            ui.area.codemirror.addClass(scrollClass);
            ui.area.edit.addClass(responsiveClass).show();
            ui.area.view.addClass(scrollClass);
            ui.area.view.show();
            break;
    }
    // save mode to url
    if (history.replaceState && loaded) history.replaceState(null, "", serverurl + '/' + noteid + '?' + currentMode.name);
    if (currentMode == modeType.view) {
        editor.getInputField().blur();
    }
    if (currentMode == modeType.edit || currentMode == modeType.both) {
        ui.toolbar.uploadImage.fadeIn();
        //add and update status bar
        if (!statusBar) {
            addStatusBar();
            updateStatusBar();
        }
        //work around foldGutter might not init properly
        editor.setOption('foldGutter', false);
        editor.setOption('foldGutter', true);
    } else {
        ui.toolbar.uploadImage.fadeOut();
    }
    if (currentMode != modeType.edit) {
        $(document.body).css('background-color', 'white');
        updateView();
    } else {
        $(document.body).css('background-color', ui.area.codemirror.css('background-color'));
    }
    //check resizable editor style
    if (currentMode == modeType.both) {
        if (lastEditorWidth > 0)
            ui.area.edit.css('width', lastEditorWidth + 'px');
        else
            ui.area.edit.css('width', '');
        ui.area.resize.handle.show();
    } else {
        ui.area.edit.css('width', '');
        ui.area.resize.handle.hide();
    }

    windowResizeInner();

    restoreInfo();

    if (lastMode == modeType.view && currentMode == modeType.both) {
        preventSyncScrollToView = 2;
        syncScrollToEdit(null, true);
    }

    if (lastMode == modeType.edit && currentMode == modeType.both) {
        preventSyncScrollToEdit = 2;
        syncScrollToView(null, true);
    }

    if (lastMode == modeType.both && currentMode != modeType.both) {
        preventSyncScrollToView = false;
        preventSyncScrollToEdit = false;
    }

    if (lastMode != modeType.edit && currentMode == modeType.edit) {
        editor.refresh();
    }

    $(document.body).scrollspy('refresh');
    ui.area.view.scrollspy('refresh');

    ui.toolbar.both.removeClass("active");
    ui.toolbar.edit.removeClass("active");
    ui.toolbar.view.removeClass("active");
    var modeIcon = ui.toolbar.mode.find('i');
    modeIcon.removeClass('fa-pencil').removeClass('fa-eye');
    if (ui.area.edit.is(":visible") && ui.area.view.is(":visible")) { //both
        ui.toolbar.both.addClass("active");
        modeIcon.addClass('fa-eye');
    } else if (ui.area.edit.is(":visible")) { //edit
        ui.toolbar.edit.addClass("active");
        modeIcon.addClass('fa-eye');
    } else if (ui.area.view.is(":visible")) { //view
        ui.toolbar.view.addClass("active");
        modeIcon.addClass('fa-pencil');
    }
    unlockNavbar();
}

function lockNavbar() {
    $('.navbar').addClass('locked');
}

var unlockNavbar = _.debounce(function () {
    $('.navbar').removeClass('locked');
}, 200);

function closestIndex(arr, closestTo) {
    var closest = Math.max.apply(null, arr); //Get the highest number in arr in case it match nothing.
    var index = 0;
    for (var i = 0; i < arr.length; i++) { //Loop the array
        if (arr[i] >= closestTo && arr[i] < closest) {
            closest = arr[i]; //Check if it's higher than your number, but lower than your closest value
            index = i;
        }
    }
    return index; // return the value
}

function showMessageModal(title, header, href, text, success) {
    var modal = $('.message-modal');
    modal.find('.modal-title').html(title);
    modal.find('.modal-body h5').html(header);
    if (href)
        modal.find('.modal-body a').attr('href', href).text(text);
    else
        modal.find('.modal-body a').removeAttr('href').text(text);
    modal.find('.modal-footer button').removeClass('btn-default btn-success btn-danger')
    if (success)
        modal.find('.modal-footer button').addClass('btn-success');
    else
        modal.find('.modal-footer button').addClass('btn-danger');
    modal.modal('show');
}

// check if dropbox app key is set and load scripts
if (DROPBOX_APP_KEY) {
    $('<script>')
        .attr('type', 'text/javascript')
        .attr('src', 'https://www.dropbox.com/static/api/2/dropins.js')
        .attr('id', 'dropboxjs')
        .attr('data-app-key', DROPBOX_APP_KEY)
        .prop('async', true)
        .prop('defer', true)
        .appendTo('body');
} else {
    ui.toolbar.import.dropbox.hide();
    ui.toolbar.export.dropbox.hide();
}

// check if google api key and client id are set and load scripts
if (GOOGLE_API_KEY && GOOGLE_CLIENT_ID) {
    $('<script>')
        .attr('type', 'text/javascript')
        .attr('src', 'https://www.google.com/jsapi?callback=onGoogleAPILoaded')
        .prop('async', true)
        .prop('defer', true)
        .appendTo('body');
} else {
    ui.toolbar.import.googleDrive.hide();
    ui.toolbar.export.googleDrive.hide();
}

function onGoogleAPILoaded() {
    $('<script>')
        .attr('type', 'text/javascript')
        .attr('src', 'https://apis.google.com/js/client:plusone.js?onload=onGoogleClientLoaded')
        .prop('async', true)
        .prop('defer', true)
        .appendTo('body');
}

//button actions
//share
ui.toolbar.publish.attr("href", noteurl + "/publish");
// extra
//slide
ui.toolbar.extra.slide.attr("href", noteurl + "/slide");
//download
//markdown
ui.toolbar.download.markdown.click(function (e) {
    e.preventDefault();
    e.stopPropagation();
    var filename = renderFilename(ui.area.markdown) + '.md';
    var markdown = editor.getValue();
    var blob = new Blob([markdown], {
        type: "text/markdown;charset=utf-8"
    });
    saveAs(blob, filename);
});
//html
ui.toolbar.download.html.click(function (e) {
    e.preventDefault();
    e.stopPropagation();
    exportToHTML(ui.area.markdown);
});
// raw html
ui.toolbar.download.rawhtml.click(function (e) {
    e.preventDefault();
    e.stopPropagation();
    exportToRawHTML(ui.area.markdown);
});
//pdf
ui.toolbar.download.pdf.attr("download", "").attr("href", noteurl + "/pdf");
//export to dropbox
ui.toolbar.export.dropbox.click(function () {
    var filename = renderFilename(ui.area.markdown) + '.md';
    var options = {
        files: [
            {
                'url': noteurl + "/download",
                'filename': filename
            }
        ],
        error: function (errorMessage) {
            console.error(errorMessage);
        }
    };
    Dropbox.save(options);
});
function uploadToGoogleDrive(accessToken) {
    ui.spinner.show();
    var filename = renderFilename(ui.area.markdown) + '.md';
    var markdown = editor.getValue();
    var blob = new Blob([markdown], {
        type: "text/markdown;charset=utf-8"
    });
    blob.name = filename;
    var uploader = new MediaUploader({
        file: blob,
        token: accessToken,
        onComplete: function (data) {
            data = JSON.parse(data);
            showMessageModal('<i class="fa fa-cloud-upload"></i> Export to Google Drive', 'Export Complete!', data.alternateLink, 'Click here to view your file', true);
            ui.spinner.hide();
        },
        onError: function (data) {
            var modal = $('.export-modal');
            showMessageModal('<i class="fa fa-cloud-upload"></i> Export to Google Drive', 'Export Error :(', '', data, false);
            ui.spinner.hide();
        }
    });
    uploader.upload();
}
function googleApiAuth(immediate, callback) {
    gapi.auth.authorize(
        {
            'client_id': GOOGLE_CLIENT_ID,
            'scope': 'https://www.googleapis.com/auth/drive.file',
            'immediate': immediate
        }, callback ? callback : function () { });
}
function onGoogleClientLoaded() {
    googleApiAuth(true);
    buildImportFromGoogleDrive();
}
// export to google drive
ui.toolbar.export.googleDrive.click(function (e) {
    var token = gapi.auth.getToken();
    if (token) {
        uploadToGoogleDrive(token.access_token);
    } else {
        googleApiAuth(false, function (result) {
            uploadToGoogleDrive(result.access_token);
        });
    }
});
//export to gist
ui.toolbar.export.gist.attr("href", noteurl + "/gist");
//export to snippet
ui.toolbar.export.snippet.click(function() {
    ui.spinner.show();
    $.get(serverurl + '/auth/gitlab/callback/' + noteid + '/projects')
        .done(function (data) {
            $("#snippetExportModalAccessToken").val(data.accesstoken);
            $("#snippetExportModalBaseURL").val(data.baseURL);
            $("#snippetExportModalLoading").hide();
            $("#snippetExportModal").modal('toggle');
            $("#snippetExportModalProjects").find('option').remove().end().append('<option value="init" selected="selected" disabled="disabled">Select From Available Projects</option>');
            if (data.projects) {
                data.projects.sort(function(a,b) {
                    return (a.path_with_namespace < b.path_with_namespace) ? -1 : ((a.path_with_namespace > b.path_with_namespace) ? 1 : 0);
                });
                data.projects.forEach(function(project) {
                    if (!project.snippets_enabled
                        || (project.permissions.project_access === null && project.permissions.group_access === null)
                        || (project.permissions.project_access !== null && project.permissions.project_access.access_level < 20))
                    {
                        return;
                    }
                    $('<option>').val(project.id).text(project.path_with_namespace).appendTo("#snippetExportModalProjects");
                });
                $("#snippetExportModalProjects").prop('disabled', false);
            }
            $("#snippetExportModalLoading").hide();
        })
        .fail(function (data) {
            showMessageModal('<i class="fa fa-gitlab"></i> Import from Snippet', 'Unable to fetch gitlab parameters :(', '', '', false);
        })
        .always(function () {
            ui.spinner.hide();
        });
});
//import from dropbox
ui.toolbar.import.dropbox.click(function () {
    var options = {
        success: function (files) {
            ui.spinner.show();
            var url = files[0].link;
            importFromUrl(url);
        },
        linkType: "direct",
        multiselect: false,
        extensions: ['.md', '.html']
    };
    Dropbox.choose(options);
});
// import from google drive
var picker = null;
function buildImportFromGoogleDrive() {
    picker = new FilePicker({
        apiKey: GOOGLE_API_KEY,
        clientId: GOOGLE_CLIENT_ID,
        buttonEl: ui.toolbar.import.googleDrive,
        onSelect: function (file) {
            if (file.downloadUrl) {
                ui.spinner.show();
                var accessToken = gapi.auth.getToken().access_token;
                $.ajax({
                    type: 'GET',
                    beforeSend: function (request) {
                        request.setRequestHeader('Authorization', 'Bearer ' + accessToken);
                    },
                    url: file.downloadUrl,
                    success: function (data) {
                        if (file.fileExtension == 'html')
                            parseToEditor(data);
                        else
                            replaceAll(data);
                    },
                    error: function (data) {
                        showMessageModal('<i class="fa fa-cloud-download"></i> Import from Google Drive', 'Import failed :(', '', data, false);
                    },
                    complete: function () {
                        ui.spinner.hide();
                    }
                });
            }
        }
    });
}
//import from gist
ui.toolbar.import.gist.click(function () {
    //na
});
//import from snippet
ui.toolbar.import.snippet.click(function () {
    ui.spinner.show();
    $.get(serverurl + '/auth/gitlab/callback/' + noteid + '/projects')
        .done(function (data) {
            $("#snippetImportModalAccessToken").val(data.accesstoken);
            $("#snippetImportModalBaseURL").val(data.baseURL);
            $("#snippetImportModalContent").prop('disabled', false);
            $("#snippetImportModalConfirm").prop('disabled', false);
            $("#snippetImportModalLoading").hide();
            $("#snippetImportModal").modal('toggle');
            $("#snippetImportModalProjects").find('option').remove().end().append('<option value="init" selected="selected" disabled="disabled">Select From Available Projects</option>');
            if (data.projects) {
                data.projects.sort(function(a,b) {
                    return (a.path_with_namespace < b.path_with_namespace) ? -1 : ((a.path_with_namespace > b.path_with_namespace) ? 1 : 0);
                });
                data.projects.forEach(function(project) {
                    if (!project.snippets_enabled
                        || (project.permissions.project_access === null && project.permissions.group_access === null)
                        || (project.permissions.project_access !== null && project.permissions.project_access.access_level < 20))
                    {
                        return;
                    }
                    $('<option>').val(project.id).text(project.path_with_namespace).appendTo("#snippetImportModalProjects");
                });
                $("#snippetImportModalProjects").prop('disabled', false);
            }
            $("#snippetImportModalLoading").hide();
        })
        .fail(function (data) {
            showMessageModal('<i class="fa fa-gitlab"></i> Import from Snippet', 'Unable to fetch gitlab parameters :(', '', '', false);
        })
        .always(function () {
            ui.spinner.hide();
        });
});
//import from clipboard
ui.toolbar.import.clipboard.click(function () {
    //na
});
//upload image
ui.toolbar.uploadImage.bind('change', function (e) {
    var files = e.target.files || e.dataTransfer.files;
    e.dataTransfer = {};
    e.dataTransfer.files = files;
    inlineAttach.onDrop(e);
});
//toc
ui.toc.dropdown.click(function (e) {
    e.stopPropagation();
});

//modal actions
var revisions = [];
var revisionViewer = null;
var revisionInsert = [];
var revisionDelete = [];
var revisionInsertAnnotation = null;
var revisionDeleteAnnotation = null;
var revisionList = ui.modal.revision.find('.ui-revision-list');
var revision = null;
var revisionTime = null;
ui.modal.revision.on('show.bs.modal', function (e) {
    $.get(noteurl + '/revision')
        .done(function(data) {
            parseRevisions(data.revision);
            initRevisionViewer();
        })
        .fail(function(err) {

        })
        .always(function() {
            //na
        });
});
function checkRevisionViewer() {
    if (revisionViewer) {
        var container = $(revisionViewer.display.wrapper).parent();
        $(revisionViewer.display.scroller).css('height', container.height() + 'px');
        revisionViewer.refresh();
    }
}
ui.modal.revision.on('shown.bs.modal', checkRevisionViewer);
$(window).resize(checkRevisionViewer);
function parseRevisions(_revisions) {
    if (_revisions.length != revisions) {
        revisions = _revisions;
        var lastRevision = null;
        if (revisionList.children().length > 0) {
            lastRevision = revisionList.find('.active').attr('data-revision-time');
        }
        revisionList.html('');
        for (var i = 0; i < revisions.length; i++) {
            var revision = revisions[i];
            var item = $('<a href="#" class="list-group-item"></a>');
            item.attr('data-revision-time', revision.time);
            if (lastRevision == revision.time) item.addClass('active');
            var itemHeading = $('<h5 class="list-group-item-heading"></h5>');
            itemHeading.html('<i class="fa fa-clock-o"></i> ' + moment(revision.time).format('llll'));
            var itemText = $('<p class="list-group-item-text"></p>');
            itemText.html('<i class="fa fa-file-text"></i> Length: ' + revision.length);
            item.append(itemHeading).append(itemText);
            item.click(function (e) {
                var time = $(this).attr('data-revision-time');
                selectRevision(time);
            });
            revisionList.append(item);
        }
        if (!lastRevision) {
            selectRevision(revisions[0].time);
        }
    }
}
function selectRevision(time) {
    if (time == revisionTime) return;
    $.get(noteurl + '/revision/' + time)
        .done(function(data) {
            revision = data;
            revisionTime = time;
            var lastScrollInfo = revisionViewer.getScrollInfo();
            revisionList.children().removeClass('active');
            revisionList.find('[data-revision-time="' + time + '"]').addClass('active');
            var content = revision.content;
            revisionViewer.setValue(content);
            revisionViewer.scrollTo(null, lastScrollInfo.top);
            revisionInsert = [];
            revisionDelete = [];
            // mark the text which have been insert or delete
            if (revision.patch.length > 0) {
                var bias = 0;
                for (var j = 0; j < revision.patch.length; j++) {
                    var patch = revision.patch[j];
                    var currIndex = patch.start1 + bias;
                    for (var i = 0; i < patch.diffs.length; i++) {
                        var diff = patch.diffs[i];
                        // ignore if diff only contains line breaks
                        if ((diff[1].match(new RegExp("\n", "g")) || []).length == diff[1].length) continue;
                        switch(diff[0]) {
                            case 0: // retain
                                currIndex += diff[1].length;
                            break;
                            case 1: // insert
                                var prePos = revisionViewer.posFromIndex(currIndex);
                                var postPos = revisionViewer.posFromIndex(currIndex + diff[1].length);
                                revisionInsert.push({
                                    from: prePos,
                                    to: postPos
                                });
                                revisionViewer.markText(prePos, postPos, {
                                    css: 'background-color: rgba(230,255,230,0.7); text-decoration: underline;'
                                });
                                currIndex += diff[1].length;
                            break;
                            case -1: // delete
                                var prePos = revisionViewer.posFromIndex(currIndex);
                                revisionViewer.replaceRange(diff[1], prePos);
                                var postPos = revisionViewer.posFromIndex(currIndex + diff[1].length);
                                revisionDelete.push({
                                    from: prePos,
                                    to: postPos
                                });
                                revisionViewer.markText(prePos, postPos, {
                                    css: 'background-color: rgba(255,230,230,0.7); text-decoration: line-through;'
                                });
                                bias += diff[1].length;
                                currIndex += diff[1].length;
                            break;
                        }
                    }
                }
            }
            revisionInsertAnnotation.update(revisionInsert);
            revisionDeleteAnnotation.update(revisionDelete);
        })
        .fail(function(err) {

        })
        .always(function() {
            //na
        });
}
function initRevisionViewer() {
    if (revisionViewer) return;
    var revisionViewerTextArea = document.getElementById("revisionViewer");
    revisionViewer = CodeMirror.fromTextArea(revisionViewerTextArea, {
        mode: defaultEditorMode,
        viewportMargin: viewportMargin,
        lineNumbers: true,
        lineWrapping: true,
        showCursorWhenSelecting: true,
        inputStyle: "textarea",
        gutters: ["CodeMirror-linenumbers"],
        flattenSpans: true,
        addModeClass: true,
        readOnly: true,
        autoRefresh: true,
        scrollbarStyle: 'overlay'
    });
    revisionInsertAnnotation = revisionViewer.annotateScrollbar({ className:"CodeMirror-insert-match" });
    revisionDeleteAnnotation = revisionViewer.annotateScrollbar({ className:"CodeMirror-delete-match" });
    checkRevisionViewer();
}
$('#revisionModalDownload').click(function () {
    if (!revision) return;
    var filename = renderFilename(ui.area.markdown) + '_' + revisionTime + '.md';
    var blob = new Blob([revision.content], {
        type: "text/markdown;charset=utf-8"
    });
    saveAs(blob, filename);
});
$('#revisionModalRevert').click(function () {
    if (!revision) return;
    editor.setValue(revision.content);
    ui.modal.revision.modal('hide');
});
//snippet projects
ui.modal.snippetImportProjects.change(function() {
    var accesstoken = $("#snippetImportModalAccessToken").val(),
        baseURL     = $("#snippetImportModalBaseURL").val(),
        project     = $("#snippetImportModalProjects").val();

    $("#snippetImportModalLoading").show();
    $("#snippetImportModalContent").val('/projects/' + project);
    $.get(baseURL + '/api/v3/projects/' + project + '/snippets?access_token=' + accesstoken)
        .done(function(data) {
            $("#snippetImportModalSnippets").find('option').remove().end().append('<option value="init" selected="selected" disabled="disabled">Select From Available Snippets</option>');
            data.forEach(function(snippet) {
                $('<option>').val(snippet.id).text(snippet.title).appendTo($("#snippetImportModalSnippets"));
            });
            $("#snippetImportModalLoading").hide();
            $("#snippetImportModalSnippets").prop('disabled', false);
        })
        .fail(function(err) {

        })
        .always(function() {
            //na
        });
});
//snippet snippets
ui.modal.snippetImportSnippets.change(function() {
    var project = $("#snippetImportModalProjects").val(),
        snippet = $("#snippetImportModalSnippets").val();

    $("#snippetImportModalContent").val($("#snippetImportModalContent").val() + '/snippets/' + snippet);
})

function scrollToTop() {
    if (currentMode == modeType.both) {
        if (editor.getScrollInfo().top != 0)
            editor.scrollTo(0, 0);
        else
            ui.area.view.animate({
                scrollTop: 0
            }, 100, "linear");
    } else {
        $('body, html').stop(true, true).animate({
            scrollTop: 0
        }, 100, "linear");
    }
}

function scrollToBottom() {
    if (currentMode == modeType.both) {
        var scrollInfo = editor.getScrollInfo();
        var scrollHeight = scrollInfo.height;
        if (scrollInfo.top != scrollHeight)
            editor.scrollTo(0, scrollHeight * 2);
        else
            ui.area.view.animate({
                scrollTop: ui.area.view[0].scrollHeight
            }, 100, "linear");
    } else {
        $('body, html').stop(true, true).animate({
            scrollTop: $(document.body)[0].scrollHeight
        }, 100, "linear");
    }
}

var enoughForAffixToc = true;

//scrollspy
function generateScrollspy() {
    $(document.body).scrollspy({
        target: '.scrollspy-body'
    });
    ui.area.view.scrollspy({
        target: '.scrollspy-view'
    });
    $(document.body).scrollspy('refresh');
    ui.area.view.scrollspy('refresh');
    if (enoughForAffixToc) {
        ui.toc.toc.hide();
        ui.toc.affix.show();
    } else {
        ui.toc.affix.hide();
        ui.toc.toc.show();
    }
    //$(document.body).scroll();
    //ui.area.view.scroll();
}

function updateScrollspy() {
    var headers = ui.area.markdown.find('h1, h2, h3').toArray();
    var headerMap = [];
    for (var i = 0; i < headers.length; i++) {
        headerMap.push($(headers[i]).offset().top - parseInt($(headers[i]).css('margin-top')));
    }
    applyScrollspyActive($(window).scrollTop(), headerMap, headers,
        $('.scrollspy-body'), 0);
    var offset = ui.area.view.scrollTop() - ui.area.view.offset().top;
    applyScrollspyActive(ui.area.view.scrollTop(), headerMap, headers,
        $('.scrollspy-view'), offset - 10);
}

function applyScrollspyActive(top, headerMap, headers, target, offset) {
    var index = 0;
    for (var i = headerMap.length - 1; i >= 0; i--) {
        if (top >= (headerMap[i] + offset) && headerMap[i + 1] && top < (headerMap[i + 1] + offset)) {
            index = i;
            break;
        }
    }
    var header = $(headers[index]);
    var active = target.find('a[href="#' + header.attr('id') + '"]');
    active.closest('li').addClass('active').parent().closest('li').addClass('active').parent().closest('li').addClass('active');
}

// clipboard modal
//fix for wrong autofocus
$('#clipboardModal').on('shown.bs.modal', function () {
    $('#clipboardModal').blur();
});
$("#clipboardModalClear").click(function () {
    $("#clipboardModalContent").html('');
});
$("#clipboardModalConfirm").click(function () {
    var data = $("#clipboardModalContent").html();
    if (data) {
        parseToEditor(data);
        $('#clipboardModal').modal('hide');
        $("#clipboardModalContent").html('');
    }
});

// refresh modal
$('#refreshModalRefresh').click(function () {
    location.reload(true);
});

// gist import modal
$("#gistImportModalClear").click(function () {
    $("#gistImportModalContent").val('');
});
$("#gistImportModalConfirm").click(function () {
    var gisturl = $("#gistImportModalContent").val();
    if (!gisturl) return;
    $('#gistImportModal').modal('hide');
    $("#gistImportModalContent").val('');
    if (!isValidURL(gisturl)) {
        showMessageModal('<i class="fa fa-github"></i> Import from Gist', 'Not a valid URL :(', '', '', false);
        return;
    } else {
        var hostname = url('hostname', gisturl)
        if (hostname !== 'gist.github.com') {
            showMessageModal('<i class="fa fa-github"></i> Import from Gist', 'Not a valid Gist URL :(', '', '', false);
        } else {
            ui.spinner.show();
            $.get('https://api.github.com/gists/' + url('-1', gisturl))
                .done(function (data) {
                    if (data.files) {
                        var contents = "";
                        Object.keys(data.files).forEach(function (key) {
                            contents += key;
                            contents += '\n---\n';
                            contents += data.files[key].content;
                            contents += '\n\n';
                        });
                        replaceAll(contents);
                    } else {
                        showMessageModal('<i class="fa fa-github"></i> Import from Gist', 'Unable to fetch gist files :(', '', '', false);
                    }
                })
                .fail(function (data) {
                    showMessageModal('<i class="fa fa-github"></i> Import from Gist', 'Not a valid Gist URL :(', '', JSON.stringify(data), false);
                })
                .always(function () {
                    ui.spinner.hide();
                });
        }
    }
});

// snippet import modal
$("#snippetImportModalClear").click(function () {
    $("#snippetImportModalContent").val('');
    $("#snippetImportModalProjects").val('init');
    $("#snippetImportModalSnippets").val('init');
    $("#snippetImportModalSnippets").prop('disabled', true);
});
$("#snippetImportModalConfirm").click(function () {
    var snippeturl = $("#snippetImportModalContent").val();
    if (!snippeturl) return;
    $('#snippetImportModal').modal('hide');
    $("#snippetImportModalContent").val('');
    if (!/^.+\/snippets\/.+$/.test(snippeturl)) {
        showMessageModal('<i class="fa fa-github"></i> Import from Snippet', 'Not a valid Snippet URL :(', '', '', false);
    } else {
        ui.spinner.show();
        var accessToken = '?access_token=' + $("#snippetImportModalAccessToken").val();
        var fullURL = $("#snippetImportModalBaseURL").val() + '/api/v3' + snippeturl;
        $.get(fullURL + accessToken)
            .done(function(data) {
                var content = '# ' + (data.title || "Snippet Import");
                var fileInfo = data.file_name.split('.');
                fileInfo[1] = (fileInfo[1]) ? fileInfo[1] : "md";
                $.get(fullURL + '/raw' + accessToken)
                    .done(function (raw) {
                        if (raw) {
                            content += "\n\n";
                            if (fileInfo[1] != "md") {
                                content += "```" + fileTypes[fileInfo[1]] + "\n";
                            }
                            content += raw;
                            if (fileInfo[1] != "md") {
                                content += "\n```";
                            }
                            replaceAll(content);
                        }
                    })
                    .fail(function (data) {
                        showMessageModal('<i class="fa fa-gitlab"></i> Import from Snippet', 'Not a valid Snippet URL :(', '', JSON.stringify(data), false);
                    })
                    .always(function () {
                        ui.spinner.hide();
                    });
            })
            .fail(function (data) {
                showMessageModal('<i class="fa fa-gitlab"></i> Import from Snippet', 'Not a valid Snippet URL :(', '', JSON.stringify(data), false);
            });
    }
});

//snippet export modal
$("#snippetExportModalConfirm").click(function() {
    var accesstoken = $("#snippetExportModalAccessToken").val(),
        baseURL     = $("#snippetExportModalBaseURL").val(),
        data        = {
            title: $("#snippetExportModalTitle").val(),
            file_name: $("#snippetExportModalFileName").val(),
            code: editor.getValue(),
            visibility_level: $("#snippetExportModalVisibility").val()
        };
    if (!data.title || !data.file_name || !data.code || !data.visibility_level || !$("#snippetExportModalProjects").val()) return;
    $("#snippetExportModalLoading").show();
    var fullURL = baseURL + '/api/v3/projects/' + $("#snippetExportModalProjects").val() + '/snippets?access_token=' + accesstoken;
    $.post(fullURL
        , data
        , function(ret) {
            $("#snippetExportModalLoading").hide();
            $('#snippetExportModal').modal('hide');
            var redirect = baseURL + '/' + $("#snippetExportModalProjects option[value='" + $("#snippetExportModalProjects").val() + "']").text() + '/snippets/' + ret.id;
            showMessageModal('<i class="fa fa-gitlab"></i> Export to Snippet', 'Export Successful!', redirect, 'View Snippet Here', true);
        }
        , 'json'
    );
});

function parseToEditor(data) {
    var parsed = toMarkdown(data);
    if (parsed)
        replaceAll(parsed);
}

function replaceAll(data) {
    editor.replaceRange(data, {
        line: 0,
        ch: 0
    }, {
            line: editor.lastLine(),
            ch: editor.lastLine().length
        }, '+input');
}

function importFromUrl(url) {
    //console.log(url);
    if (!url) return;
    if (!isValidURL(url)) {
        showMessageModal('<i class="fa fa-cloud-download"></i> Import from URL', 'Not a valid URL :(', '', '', false);
        return;
    }
    $.ajax({
        method: "GET",
        url: url,
        success: function (data) {
            var extension = url.split('.').pop();
            if (extension == 'html')
                parseToEditor(data);
            else
                replaceAll(data);
        },
        error: function (data) {
            showMessageModal('<i class="fa fa-cloud-download"></i> Import from URL', 'Import failed :(', '', JSON.stringify(data), false);
        },
        complete: function () {
            ui.spinner.hide();
        }
    });
}

//mode
ui.toolbar.mode.click(function () {
    toggleMode();
});
//edit
ui.toolbar.edit.click(function () {
    changeMode(modeType.edit);
});
//view
ui.toolbar.view.click(function () {
    changeMode(modeType.view);
});
//both
ui.toolbar.both.click(function () {
    changeMode(modeType.both);
});
//permission
//freely
ui.infobar.permission.freely.click(function () {
    emitPermission("freely");
});
//editable
ui.infobar.permission.editable.click(function () {
    emitPermission("editable");
});
//locked
ui.infobar.permission.locked.click(function () {
    emitPermission("locked");
});
//private
ui.infobar.permission.private.click(function () {
    emitPermission("private");
});
// delete note
ui.infobar.delete.click(function () {
    $('.delete-modal').modal('show');
});
$('.ui-delete-modal-confirm').click(function () {
    socket.emit('delete');
});

function emitPermission(_permission) {
    if (_permission != permission) {
        socket.emit('permission', _permission);
    }
}

function updatePermission(newPermission) {
    if (permission != newPermission) {
        permission = newPermission;
        if (loaded) refreshView();
    }
    var label = null;
    var title = null;
    switch (permission) {
        case "freely":
            label = '<i class="fa fa-leaf"></i> Freely';
            title = "Anyone can edit";
            break;
        case "editable":
            label = '<i class="fa fa-shield"></i> Editable';
            title = "Signed people can edit";
            break;
        case "locked":
            label = '<i class="fa fa-lock"></i> Locked';
            title = "Only owner can edit";
            break;
        case "private":
            label = '<i class="fa fa-hand-stop-o"></i> Private';
            title = "Only owner can view & edit";
            break;
    }
    if (personalInfo.userid && owner && personalInfo.userid == owner) {
        label += ' <i class="fa fa-caret-down"></i>';
        ui.infobar.permission.label.removeClass('disabled');
    } else {
        ui.infobar.permission.label.addClass('disabled');
    }
    ui.infobar.permission.label.html(label).attr('title', title);
}

function havePermission() {
    var bool = false;
    switch (permission) {
        case "freely":
            bool = true;
            break;
        case "editable":
            if (!personalInfo.login) {
                bool = false;
            } else {
                bool = true;
            }
            break;
        case "locked":
        case "private":
            if (!owner || personalInfo.userid != owner) {
                bool = false;
            } else {
                bool = true;
            }
            break;
    }
    return bool;
}
// global module workaround
window.havePermission = havePermission;

//socket.io actions
var socket = io.connect({
    path: urlpath ? '/' + urlpath + '/socket.io/' : '',
    timeout: 5000 //5 secs to timeout
});
//overwrite original event for checking login state
var on = socket.on;
socket.on = function () {
    if (!checkLoginStateChanged() && !needRefresh)
        return on.apply(socket, arguments);
};
var emit = socket.emit;
socket.emit = function () {
    if (!checkLoginStateChanged() && !needRefresh)
        emit.apply(socket, arguments);
};
socket.on('info', function (data) {
    console.error(data);
    switch (data.code) {
        case 403:
            location.href = serverurl + "/403";
            break;
        case 404:
            location.href = serverurl + "/404";
            break;
        case 500:
            location.href = serverurl + "/500";
            break;
    }
});
socket.on('error', function (data) {
    console.error(data);
    if (data.message && data.message.indexOf('AUTH failed') === 0)
        location.href = serverurl + "/403";
});
socket.on('delete', function () {
    deleteServerHistory(noteid, function (err, data) {
        if (!err) location.href = serverurl;
    });
});
var retryOnDisconnect = false;
var retryTimer = null;
socket.on('maintenance', function () {
    cmClient.revision = -1;
    retryOnDisconnect = true;
});
socket.on('disconnect', function (data) {
    showStatus(statusType.offline);
    if (loaded) {
        saveInfo();
        lastInfo.history = editor.getHistory();
    }
    if (!editor.getOption('readOnly'))
        editor.setOption('readOnly', true);
    if (retryOnDisconnect && !retryTimer) {
        retryTimer = setInterval(function () {
            if (!needRefresh) socket.connect();
        }, 1000);
    }
});
socket.on('reconnect', function (data) {
    //sync back any change in offline
    emitUserStatus(true);
    cursorActivity();
    socket.emit('online users');
});
socket.on('connect', function (data) {
    clearInterval(retryTimer);
    retryTimer = null;
    retryOnDisconnect = false;
    personalInfo['id'] = socket.id;
    showStatus(statusType.connected);
    socket.emit('version');
});
socket.on('version', function (data) {
    if (version != data.version) {
        if (version < data.minimumCompatibleVersion) {
            setRefreshModal('incompatible-version');
            setNeedRefresh();
        } else {
            setRefreshModal('new-version');
        }
    }
});
var authors = [];
var authorship = [];
var authorshipMarks = {};
var authorMarks = {}; // temp variable
var addTextMarkers = []; // temp variable
function updateInfo(data) {
    //console.log(data);
    if (data.hasOwnProperty('createtime') && createtime !== data.createtime) {
        createtime = data.createtime;
        updateLastChange();
    }
    if (data.hasOwnProperty('updatetime') && lastchangetime !== data.updatetime) {
        lastchangetime = data.updatetime;
        updateLastChange();
    }
    if (data.hasOwnProperty('owner') && owner !== data.owner) {
        owner = data.owner;
        ownerprofile = data.ownerprofile;
        updateOwner();
    }
    if (data.hasOwnProperty('lastchangeuser') && lastchangeuser !== data.lastchangeuser) {
        lastchangeuser = data.lastchangeuser;
        lastchangeuserprofile = data.lastchangeuserprofile;
        updateLastChangeUser();
        updateOwner();
    }
    if (data.hasOwnProperty('authors') && authors !== data.authors) {
        authors = data.authors;
    }
    if (data.hasOwnProperty('authorship') && authorship !== data.authorship) {
        authorship = data.authorship;
        updateAuthorship();
    }
}
var updateAuthorship = _.throttle(function () {
    editor.operation(updateAuthorshipInner);
}, 50);
function initMark() {
    return {
        gutter: {
            userid: null,
            timestamp: null
        },
        textmarkers: []
    };
}
function initMarkAndCheckGutter(mark, author, timestamp) {
    if (!mark) mark = initMark();
    if (!mark.gutter.userid || mark.gutter.timestamp > timestamp) {
        mark.gutter.userid = author.userid;
        mark.gutter.timestamp = timestamp;
    }
    return mark;
}
var gutterStylePrefix = "border-left: 3px solid ";
var gutterStylePostfix = "; height: " + defaultTextHeight + "px; margin-left: 3px;";
var textMarkderStylePrefix = "background-image: linear-gradient(to top, ";
var textMarkderStylePostfix = " 1px, transparent 1px);";
var addStyleRule = (function () {
    var added = {};
    var styleElement = document.createElement('style');
    document.documentElement.getElementsByTagName('head')[0].appendChild(styleElement);
    var styleSheet = styleElement.sheet;

    return function (css) {
        if (added[css]) {
            return;
        }
        added[css] = true;
        styleSheet.insertRule(css, (styleSheet.cssRules || styleSheet.rules).length);
    };
}());
function updateAuthorshipInner() {
    // ignore when ot not synced yet
    if (cmClient && Object.keys(cmClient.state).length > 0) return;
    authorMarks = {};
    for (var i = 0; i < authorship.length; i++) {
        var atom = authorship[i];
        var author = authors[atom[0]];
        if (author) {
            var prePos = editor.posFromIndex(atom[1]);
            var preLine = editor.getLine(prePos.line);
            var postPos = editor.posFromIndex(atom[2]);
            var postLine = editor.getLine(postPos.line);
            if (prePos.ch == 0 && postPos.ch == postLine.length) {
                for (var j = prePos.line; j <= postPos.line; j++) {
                    if (editor.getLine(j)) {
                        authorMarks[j] = initMarkAndCheckGutter(authorMarks[j], author, atom[3]);
                    }
                }
            } else if (postPos.line - prePos.line >= 1) {
                var startLine = prePos.line;
                var endLine = postPos.line;
                if (prePos.ch == preLine.length) {
                    startLine++;
                } else if (prePos.ch != 0) {
                    var mark = initMarkAndCheckGutter(authorMarks[prePos.line], author, atom[3]);
                    var _postPos = {
                        line: prePos.line,
                        ch: preLine.length
                    };
                    if (JSON.stringify(prePos) != JSON.stringify(_postPos)) {
                        mark.textmarkers.push({
                            userid: author.userid,
                            pos: [prePos, _postPos]
                        });
                        startLine++;
                    }
                    authorMarks[prePos.line] = mark;
                }
                if (postPos.ch == 0) {
                    endLine--;
                } else if (postPos.ch != postLine.length) {
                    var mark = initMarkAndCheckGutter(authorMarks[postPos.line], author, atom[3]);
                    var _prePos = {
                        line: postPos.line,
                        ch: 0
                    };
                    if (JSON.stringify(_prePos) != JSON.stringify(postPos)) {
                        mark.textmarkers.push({
                            userid: author.userid,
                            pos: [_prePos, postPos]
                        });
                        endLine--;
                    }
                    authorMarks[postPos.line] = mark;
                }
                for (var j = startLine; j <= endLine; j++) {
                    if (editor.getLine(j)) {
                        authorMarks[j] = initMarkAndCheckGutter(authorMarks[j], author, atom[3]);
                    }
                }
            } else {
                var mark = initMarkAndCheckGutter(authorMarks[prePos.line], author, atom[3]);
                if (JSON.stringify(prePos) != JSON.stringify(postPos)) {
                    mark.textmarkers.push({
                        userid: author.userid,
                        pos: [prePos, postPos]
                    });
                }
                authorMarks[prePos.line] = mark;
            }
        }
    }
    addTextMarkers = [];
    editor.eachLine(iterateLine);
    var allTextMarks = editor.getAllMarks();
    for (var i = 0; i < allTextMarks.length; i++) {
        var _textMarker = allTextMarks[i];
        var pos = _textMarker.find();
        var found = false;
        for (var j = 0; j < addTextMarkers.length; j++) {
            var textMarker = addTextMarkers[j];
            var author = authors[textMarker.userid];
            var className = 'authorship-inline-' + author.color.substr(1);
            var obj = {
                from: textMarker.pos[0],
                to: textMarker.pos[1]
            };
            if (JSON.stringify(pos) == JSON.stringify(obj) && _textMarker.className &&
                _textMarker.className.indexOf(className) > -1) {
                addTextMarkers.splice(j, 1);
                j--;
                found = true;
                break;
            }
        }
        if (!found && _textMarker.className && _textMarker.className.indexOf('authorship-inline') > -1) {
            _textMarker.clear();
        }
    }
    for (var i = 0; i < addTextMarkers.length; i++) {
        var textMarker = addTextMarkers[i];
        var author = authors[textMarker.userid];
        var rgbcolor = hex2rgb(author.color);
        var colorString = "rgba(" + rgbcolor.red + "," + rgbcolor.green + "," + rgbcolor.blue + ",0.7)";
        var styleString = textMarkderStylePrefix + colorString + textMarkderStylePostfix;
        var className = 'authorship-inline-' + author.color.substr(1);
        var rule = "." + className + "{" + styleString + "}";
        addStyleRule(rule);
        var _textMarker = editor.markText(textMarker.pos[0], textMarker.pos[1], {
            className: 'authorship-inline ' + className,
            title: author.name
        });
    }
    authorshipMarks = authorMarks;
}
function iterateLine(line) {
    var lineNumber = line.lineNo();
    var currMark = authorMarks[lineNumber];
    var author = currMark ? authors[currMark.gutter.userid] : null;
    if (currMark && author) {
        var className = 'authorship-gutter-' + author.color.substr(1);
        var gutters = line.gutterMarkers;
        if (!gutters || !gutters['authorship-gutters'] ||
            !gutters['authorship-gutters'].className ||
            !gutters['authorship-gutters'].className.indexOf(className) < 0) {
            var styleString = gutterStylePrefix + author.color + gutterStylePostfix;
            var rule = "." + className + "{" + styleString + "}";
            addStyleRule(rule);
            var gutter = $('<div>', {
                class: 'authorship-gutter ' + className,
                title: author.name
            });
            editor.setGutterMarker(line, "authorship-gutters", gutter[0]);
        }
    } else {
        editor.setGutterMarker(line, "authorship-gutters", null);
    }
    if (currMark && currMark.textmarkers.length > 0) {
        for (var i = 0; i < currMark.textmarkers.length; i++) {
            var textMarker = currMark.textmarkers[i];
            if (textMarker.userid != currMark.gutter.userid) {
                addTextMarkers.push(textMarker);
            }
        }
    }
}
editor.on('update', function () {
    $('.authorship-gutter:not([data-original-title])').tooltip({
        container: '.CodeMirror-lines',
        placement: 'right',
        delay: { "show": 500, "hide": 100 }
    });
    $('.authorship-inline:not([data-original-title])').tooltip({
        container: '.CodeMirror-lines',
        placement: 'bottom',
        delay: { "show": 500, "hide": 100 }
    });
    // clear tooltip which described element has been removed
    $('[id^="tooltip"]').each(function (index, element) {
        $ele = $(element);
        if ($('[aria-describedby="' + $ele.attr('id') + '"]').length <= 0) $ele.remove();
    });
});
socket.on('check', function (data) {
    data = LZString.decompressFromUTF16(data);
    data = JSON.parse(data);
    //console.log(data);
    updateInfo(data);
});
socket.on('permission', function (data) {
    updatePermission(data.permission);
});
var docmaxlength = null;
var permission = null;
socket.on('refresh', function (data) {
    data = LZString.decompressFromUTF16(data);
    data = JSON.parse(data);
    //console.log(data);
    docmaxlength = data.docmaxlength;
    editor.setOption("maxLength", docmaxlength);
    updateInfo(data);
    updatePermission(data.permission);
    if (!loaded) {
        // auto change mode if no content detected
        var nocontent = editor.getValue().length <= 0;
        if (nocontent) {
            if (visibleXS)
                currentMode = modeType.edit;
            else
                currentMode = modeType.both;
        }
        // parse mode from url
        if (window.location.search.length > 0) {
            var urlMode = modeType[window.location.search.substr(1)];
            if (urlMode) currentMode = urlMode;
        }
        changeMode(currentMode);
        if (nocontent && !visibleXS) {
            editor.focus();
            editor.refresh();
        }
        updateViewInner(); // bring up view rendering earlier
        updateHistory(); //update history whether have content or not
        loaded = true;
        emitUserStatus(); //send first user status
        updateOnlineStatus(); //update first online status
        setTimeout(function () {
            //work around editor not refresh or doc not fully loaded
            windowResizeInner();
            //work around might not scroll to hash
            scrollToHash();
        }, 1);
    }
});

var EditorClient = ot.EditorClient;
var SocketIOAdapter = ot.SocketIOAdapter;
var CodeMirrorAdapter = ot.CodeMirrorAdapter;
var cmClient = null;

socket.on('doc', function (obj) {
    obj = LZString.decompressFromUTF16(obj);
    obj = JSON.parse(obj);
    var body = obj.str;
    var bodyMismatch = editor.getValue() !== body;
    var setDoc = !cmClient || (cmClient && cmClient.revision === -1) || obj.force;

    saveInfo();
    if (setDoc && bodyMismatch) {
        if (cmClient) cmClient.editorAdapter.ignoreNextChange = true;
        if (body) editor.setValue(body);
        else editor.setValue("");
    }

    if (!loaded) {
        editor.clearHistory();
        ui.spinner.hide();
        ui.content.fadeIn();
    } else {
        //if current doc is equal to the doc before disconnect
        if (setDoc && bodyMismatch) editor.clearHistory();
        else if (lastInfo.history) editor.setHistory(lastInfo.history);
        lastInfo.history = null;
    }

    if (!cmClient) {
        cmClient = window.cmClient = new EditorClient(
            obj.revision, obj.clients,
            new SocketIOAdapter(socket), new CodeMirrorAdapter(editor)
        );
    } else if (setDoc) {
        if (bodyMismatch) {
            cmClient.undoManager.undoStack.length = 0;
            cmClient.undoManager.redoStack.length = 0;
        }
        cmClient.revision = obj.revision;
        cmClient.setState(new ot.Client.Synchronized());
        cmClient.initializeClientList();
        cmClient.initializeClients(obj.clients);
    }

    if (setDoc && bodyMismatch) {
        isDirty = true;
        updateView();
    }

    if (editor.getOption('readOnly'))
        editor.setOption('readOnly', false);

    restoreInfo();
});

socket.on('ack', function () {
    isDirty = true;
    updateView();
});

socket.on('operation', function () {
    isDirty = true;
    updateView();
});

socket.on('online users', function (data) {
    data = LZString.decompressFromUTF16(data);
    data = JSON.parse(data);
    if (debug)
        console.debug(data);
    onlineUsers = data.users;
    updateOnlineStatus();
    $('.other-cursors').children().each(function (key, value) {
        var found = false;
        for (var i = 0; i < data.users.length; i++) {
            var user = data.users[i];
            if ($(this).attr('id') == user.id)
                found = true;
        }
        if (!found)
            $(this).stop(true).fadeOut("normal", function () {
                $(this).remove();
            });
    });
    for (var i = 0; i < data.users.length; i++) {
        var user = data.users[i];
        if (user.id != socket.id)
            buildCursor(user);
        else
            personalInfo = user;
    }
});
socket.on('user status', function (data) {
    if (debug)
        console.debug(data);
    for (var i = 0; i < onlineUsers.length; i++) {
        if (onlineUsers[i].id == data.id) {
            onlineUsers[i] = data;
        }
    }
    updateOnlineStatus();
    if (data.id != socket.id)
        buildCursor(data);
});
socket.on('cursor focus', function (data) {
    if (debug)
        console.debug(data);
    for (var i = 0; i < onlineUsers.length; i++) {
        if (onlineUsers[i].id == data.id) {
            onlineUsers[i].cursor = data.cursor;
        }
    }
    if (data.id != socket.id)
        buildCursor(data);
    //force show
    var cursor = $('div[data-clientid="' + data.id + '"]');
    if (cursor.length > 0) {
        cursor.stop(true).fadeIn();
    }
});
socket.on('cursor activity', function (data) {
    if (debug)
        console.debug(data);
    for (var i = 0; i < onlineUsers.length; i++) {
        if (onlineUsers[i].id == data.id) {
            onlineUsers[i].cursor = data.cursor;
        }
    }
    if (data.id != socket.id)
        buildCursor(data);
});
socket.on('cursor blur', function (data) {
    if (debug)
        console.debug(data);
    for (var i = 0; i < onlineUsers.length; i++) {
        if (onlineUsers[i].id == data.id) {
            onlineUsers[i].cursor = null;
        }
    }
    if (data.id != socket.id)
        buildCursor(data);
    //force hide
    var cursor = $('div[data-clientid="' + data.id + '"]');
    if (cursor.length > 0) {
        cursor.stop(true).fadeOut();
    }
});

var options = {
    valueNames: ['id', 'name'],
    item: '<li class="ui-user-item">\
            <span class="id" style="display:none;"></span>\
            <a href="#">\
                <span class="pull-left"><i class="ui-user-icon"></i></span><span class="ui-user-name name"></span><span class="pull-right"><i class="fa fa-circle ui-user-status"></i></span>\
            </a>\
           </li>'
};
var onlineUserList = new List('online-user-list', options);
var shortOnlineUserList = new List('short-online-user-list', options);

function updateOnlineStatus() {
    if (!loaded || !socket.connected) return;
    var _onlineUsers = deduplicateOnlineUsers(onlineUsers);
    showStatus(statusType.online, _onlineUsers.length);
    var items = onlineUserList.items;
    //update or remove current list items
    for (var i = 0; i < items.length; i++) {
        var found = false;
        var foundindex = null;
        for (var j = 0; j < _onlineUsers.length; j++) {
            if (items[i].values().id == _onlineUsers[j].id) {
                foundindex = j;
                found = true;
                break;
            }
        }
        var id = items[i].values().id;
        if (found) {
            onlineUserList.get('id', id)[0].values(_onlineUsers[foundindex]);
            shortOnlineUserList.get('id', id)[0].values(_onlineUsers[foundindex]);
        } else {
            onlineUserList.remove('id', id);
            shortOnlineUserList.remove('id', id);
        }
    }
    //add not in list items
    for (var i = 0; i < _onlineUsers.length; i++) {
        var found = false;
        for (var j = 0; j < items.length; j++) {
            if (items[j].values().id == _onlineUsers[i].id) {
                found = true;
                break;
            }
        }
        if (!found) {
            onlineUserList.add(_onlineUsers[i]);
            shortOnlineUserList.add(_onlineUsers[i]);
        }
    }
    //sorting
    sortOnlineUserList(onlineUserList);
    sortOnlineUserList(shortOnlineUserList);
    //render list items
    renderUserStatusList(onlineUserList);
    renderUserStatusList(shortOnlineUserList);
}

function sortOnlineUserList(list) {
    //sort order by isSelf, login state, idle state, alphabet name, color brightness
    list.sort('', {
        sortFunction: function (a, b) {
            var usera = a.values();
            var userb = b.values();
            var useraIsSelf = (usera.id == personalInfo.id || (usera.login && usera.userid == personalInfo.userid));
            var userbIsSelf = (userb.id == personalInfo.id || (userb.login && userb.userid == personalInfo.userid));
            if (useraIsSelf && !userbIsSelf) {
                return -1;
            } else if (!useraIsSelf && userbIsSelf) {
                return 1;
            } else {
                if (usera.login && !userb.login)
                    return -1;
                else if (!usera.login && userb.login)
                    return 1;
                else {
                    if (!usera.idle && userb.idle)
                        return -1;
                    else if (usera.idle && !userb.idle)
                        return 1;
                    else {
                        if (usera.name.toLowerCase() < userb.name.toLowerCase()) {
                            return -1;
                        } else if (usera.name.toLowerCase() > userb.name.toLowerCase()) {
                            return 1;
                        } else {
                            if (usera.color.toLowerCase() < userb.color.toLowerCase())
                                return -1;
                            else if (usera.color.toLowerCase() > userb.color.toLowerCase())
                                return 1;
                            else
                                return 0;
                        }
                    }
                }
            }
        }
    });
}

function renderUserStatusList(list) {
    var items = list.items;
    for (var j = 0; j < items.length; j++) {
        var item = items[j];
        var userstatus = $(item.elm).find('.ui-user-status');
        var usericon = $(item.elm).find('.ui-user-icon');
        if (item.values().login && item.values().photo) {
            usericon.css('background-image', 'url(' + item.values().photo + ')');
            //add 1px more to right, make it feel aligned
            usericon.css('margin-right', '6px');
            $(item.elm).css('border-left', '4px solid ' + item.values().color);
            usericon.css('margin-left', '-4px');
        } else {
            usericon.css('background-color', item.values().color);
        }
        userstatus.removeClass('ui-user-status-offline ui-user-status-online ui-user-status-idle');
        if (item.values().idle)
            userstatus.addClass('ui-user-status-idle');
        else
            userstatus.addClass('ui-user-status-online');
    }
}

function deduplicateOnlineUsers(list) {
    var _onlineUsers = [];
    for (var i = 0; i < list.length; i++) {
        var user = $.extend({}, list[i]);
        if (!user.userid)
            _onlineUsers.push(user);
        else {
            var found = false;
            for (var j = 0; j < _onlineUsers.length; j++) {
                if (_onlineUsers[j].userid == user.userid) {
                    //keep self color when login
                    if (user.id == personalInfo.id) {
                        _onlineUsers[j].color = user.color;
                    }
                    //keep idle state if any of self client not idle
                    if (!user.idle) {
                        _onlineUsers[j].idle = user.idle;
                        _onlineUsers[j].color = user.color;
                    }
                    found = true;
                    break;
                }
            }
            if (!found)
                _onlineUsers.push(user);
        }
    }
    return _onlineUsers;
}

var userStatusCache = null;

function emitUserStatus(force) {
    if (!loaded) return;
    var type = null;
    if (visibleXS)
        type = 'xs';
    else if (visibleSM)
        type = 'sm';
    else if (visibleMD)
        type = 'md';
    else if (visibleLG)
        type = 'lg';

    personalInfo['idle'] = idle.isAway;
    personalInfo['type'] = type;

    for (var i = 0; i < onlineUsers.length; i++) {
        if (onlineUsers[i].id == personalInfo.id) {
            onlineUsers[i] = personalInfo;
        }
    }

    var userStatus = {
        idle: idle.isAway,
        type: type
    };

    if (force || JSON.stringify(userStatus) != JSON.stringify(userStatusCache)) {
        socket.emit('user status', userStatus);
        userStatusCache = userStatus;
    }
}

function checkCursorTag(coord, ele) {
    if (!ele) return; // return if element not exists
    // set margin
    var tagRightMargin = 0;
    var tagBottomMargin = 2;
    // use sizer to get the real doc size (won't count status bar and gutters)
    var docWidth = ui.area.codemirrorSizer.width();
    var docHeight = ui.area.codemirrorSizer.height();
    // get editor size (status bar not count in)
    var editorWidth = ui.area.codemirror.width();
    var editorHeight = ui.area.codemirror.height();
    // get element size
    var width = ele.outerWidth();
    var height = ele.outerHeight();
    var padding = (ele.outerWidth() - ele.width()) / 2;
    // get coord position
    var left = coord.left;
    var top = coord.top;
    // get doc top offset (to workaround with viewport)
    var docTopOffset = ui.area.codemirrorSizerInner.position().top;
    // set offset
    var offsetLeft = -3;
    var offsetTop = defaultTextHeight;
    // only do when have width and height
    if (width > 0 && height > 0) {
        // flip x when element right bound larger than doc width
        if (left + width + offsetLeft + tagRightMargin > docWidth) {
            offsetLeft = -(width + tagRightMargin) + padding + offsetLeft;
        }
        // flip y when element bottom bound larger than doc height
        // and element top position is larger than element height
        if (top + docTopOffset + height + offsetTop + tagBottomMargin > Math.max(editor.doc.height, editorHeight) && top + docTopOffset > height + tagBottomMargin) {
            offsetTop = -(height);
        }
    }
    // set position
    ele[0].style.left = offsetLeft + 'px';
    ele[0].style.top = offsetTop + 'px';
}

function buildCursor(user) {
    if (currentMode == modeType.view) return;
    if (!user.cursor) return;
    var coord = editor.charCoords(user.cursor, 'windows');
    coord.left = coord.left < 4 ? 4 : coord.left;
    coord.top = coord.top < 0 ? 0 : coord.top;
    var iconClass = 'fa-user';
    switch (user.type) {
        case 'xs':
            iconClass = 'fa-mobile';
            break;
        case 'sm':
            iconClass = 'fa-tablet';
            break;
        case 'md':
            iconClass = 'fa-desktop';
            break;
        case 'lg':
            iconClass = 'fa-desktop';
            break;
    }
    if ($('.other-cursors').length <= 0) {
        $("<div class='other-cursors'>").insertAfter('.CodeMirror-cursors');
    }
    if ($('div[data-clientid="' + user.id + '"]').length <= 0) {
        var cursor = $('<div data-clientid="' + user.id + '" class="other-cursor" style="display:none;"></div>');
        cursor.attr('data-line', user.cursor.line);
        cursor.attr('data-ch', user.cursor.ch);
        cursor.attr('data-offset-left', 0);
        cursor.attr('data-offset-top', 0);

        var cursorbar = $('<div class="cursorbar">&nbsp;</div>');
        cursorbar[0].style.height = defaultTextHeight + 'px';
        cursorbar[0].style.borderLeft = '2px solid ' + user.color;

        var icon = '<i class="fa ' + iconClass + '"></i>';

        var cursortag = $('<div class="cursortag">' + icon + '&nbsp;<span class="name">' + user.name + '</span></div>');
        //cursortag[0].style.background = color;
        cursortag[0].style.color = user.color;

        cursor.attr('data-mode', 'hover');
        cursortag.delay(2000).fadeOut("fast");
        cursor.hover(
            function () {
                if (cursor.attr('data-mode') == 'hover')
                    cursortag.stop(true).fadeIn("fast");
            },
            function () {
                if (cursor.attr('data-mode') == 'hover')
                    cursortag.stop(true).fadeOut("fast");
            });

        function switchMode(ele) {
            if (ele.attr('data-mode') == 'state')
                ele.attr('data-mode', 'hover');
            else if (ele.attr('data-mode') == 'hover')
                ele.attr('data-mode', 'state');
        }

        function switchTag(ele) {
            if (ele.css('display') === 'none')
                ele.stop(true).fadeIn("fast");
            else
                ele.stop(true).fadeOut("fast");
        }
        var hideCursorTagDelay = 2000;
        var hideCursorTagTimer = null;

        function hideCursorTag() {
            if (cursor.attr('data-mode') == 'hover')
                cursortag.fadeOut("fast");
        }
        cursor.on('touchstart', function (e) {
            var display = cursortag.css('display');
            cursortag.stop(true).fadeIn("fast");
            clearTimeout(hideCursorTagTimer);
            hideCursorTagTimer = setTimeout(hideCursorTag, hideCursorTagDelay);
            if (display === 'none') {
                e.preventDefault();
                e.stopPropagation();
            }
        });
        cursortag.on('mousedown touchstart', function (e) {
            if (cursor.attr('data-mode') == 'state')
                switchTag(cursortag);
            switchMode(cursor);
            e.preventDefault();
            e.stopPropagation();
        });

        cursor.append(cursorbar);
        cursor.append(cursortag);

        cursor[0].style.left = coord.left + 'px';
        cursor[0].style.top = coord.top + 'px';
        $('.other-cursors').append(cursor);

        if (!user.idle)
            cursor.stop(true).fadeIn();

        checkCursorTag(coord, cursortag);
    } else {
        var cursor = $('div[data-clientid="' + user.id + '"]');
        var lineDiff = Math.abs(cursor.attr('data-line') - user.cursor.line);
        cursor.attr('data-line', user.cursor.line);
        cursor.attr('data-ch', user.cursor.ch);

        var cursorbar = cursor.find('.cursorbar');
        cursorbar[0].style.height = defaultTextHeight + 'px';
        cursorbar[0].style.borderLeft = '2px solid ' + user.color;

        var cursortag = cursor.find('.cursortag');
        cursortag.find('i').removeClass().addClass('fa').addClass(iconClass);
        cursortag.find(".name").text(user.name);

        if (cursor.css('display') === 'none') {
            cursor[0].style.left = coord.left + 'px';
            cursor[0].style.top = coord.top + 'px';
        } else {
            cursor.animate({
                "left": coord.left,
                "top": coord.top
            }, {
                    duration: cursorAnimatePeriod,
                    queue: false
                });
        }

        if (user.idle && cursor.css('display') !== 'none')
            cursor.stop(true).fadeOut();
        else if (!user.idle && cursor.css('display') === 'none')
            cursor.stop(true).fadeIn();

        checkCursorTag(coord, cursortag);
    }
}

//editor actions
function enforceMaxLength(cm, change) {
    var maxLength = cm.getOption("maxLength");
    if (maxLength && change.update) {
        var str = change.text.join("\n");
        var delta = str.length - (cm.indexFromPos(change.to) - cm.indexFromPos(change.from));
        if (delta <= 0) {
            return false;
        }
        delta = cm.getValue().length + delta - maxLength;
        if (delta > 0) {
            str = str.substr(0, str.length - delta);
            change.update(change.from, change.to, str.split("\n"));
            return true;
        }
    }
    return false;
}
var ignoreEmitEvents = ['setValue', 'ignoreHistory'];
editor.on('beforeChange', function (cm, change) {
    if (debug)
        console.debug(change);
    if (enforceMaxLength(cm, change)) {
        $('.limit-modal').modal('show');
    }
    var isIgnoreEmitEvent = (ignoreEmitEvents.indexOf(change.origin) != -1);
    if (!isIgnoreEmitEvent) {
        if (!havePermission()) {
            change.canceled = true;
            switch (permission) {
                case "editable":
                    $('.signin-modal').modal('show');
                    break;
                case "locked":
                case "private":
                    $('.locked-modal').modal('show');
                    break;
            }
        }
    } else {
        if (change.origin == 'ignoreHistory') {
            setHaveUnreadChanges(true);
            updateTitleReminder();
        }
    }
    if (cmClient && !socket.connected)
        cmClient.editorAdapter.ignoreNextChange = true;
});
editor.on('cut', function () {
    //na
});
editor.on('paste', function () {
    //na
});
editor.on('changes', function (cm, changes) {
    updateHistory();
    var docLength = editor.getValue().length;
    //workaround for big documents
    var newViewportMargin = 20;
    if (docLength > 20000) {
        newViewportMargin = 1;
    } else if (docLength > 10000) {
        newViewportMargin = 10;
    } else if (docLength > 5000) {
        newViewportMargin = 15;
    }
    if (newViewportMargin != viewportMargin) {
        viewportMargin = newViewportMargin;
        windowResize();
    }
    checkEditorScrollbar();
    if (ui.area.codemirrorScroll[0].scrollHeight > ui.area.view[0].scrollHeight && editorHasFocus()) {
        postUpdateEvent = function () {
            syncScrollToView();
            postUpdateEvent = null;
        };
    }
});
editor.on('focus', function (cm) {
    for (var i = 0; i < onlineUsers.length; i++) {
        if (onlineUsers[i].id == personalInfo.id) {
            onlineUsers[i].cursor = editor.getCursor();
        }
    }
    personalInfo['cursor'] = editor.getCursor();
    socket.emit('cursor focus', editor.getCursor());
});
editor.on('cursorActivity', function (cm) {
    updateStatusBar();
    cursorActivity();
});
editor.on('beforeSelectionChange', function (doc, selections) {
    if (selections)
        selection = selections.ranges[0];
    else
        selection = null;
    updateStatusBar();
});

var cursorActivity = _.debounce(cursorActivityInner, cursorActivityDebounce);

function cursorActivityInner() {
    if (editorHasFocus() && !Visibility.hidden()) {
        for (var i = 0; i < onlineUsers.length; i++) {
            if (onlineUsers[i].id == personalInfo.id) {
                onlineUsers[i].cursor = editor.getCursor();
            }
        }
        personalInfo['cursor'] = editor.getCursor();
        socket.emit('cursor activity', editor.getCursor());
    }
}
editor.on('blur', function (cm) {
    for (var i = 0; i < onlineUsers.length; i++) {
        if (onlineUsers[i].id == personalInfo.id) {
            onlineUsers[i].cursor = null;
        }
    }
    personalInfo['cursor'] = null;
    socket.emit('cursor blur');
});

function saveInfo() {
    var scrollbarStyle = editor.getOption('scrollbarStyle');
    var left = $(window).scrollLeft();
    var top = $(window).scrollTop();
    switch (currentMode) {
        case modeType.edit:
            if (scrollbarStyle == 'native') {
                lastInfo.edit.scroll.left = left;
                lastInfo.edit.scroll.top = top;
            } else {
                lastInfo.edit.scroll = editor.getScrollInfo();
            }
            break;
        case modeType.view:
            lastInfo.view.scroll.left = left;
            lastInfo.view.scroll.top = top;
            break;
        case modeType.both:
            lastInfo.edit.scroll = editor.getScrollInfo();
            lastInfo.view.scroll.left = ui.area.view.scrollLeft();
            lastInfo.view.scroll.top = ui.area.view.scrollTop();
            break;
    }
    lastInfo.edit.cursor = editor.getCursor();
    lastInfo.needRestore = true;
}

function restoreInfo() {
    var scrollbarStyle = editor.getOption('scrollbarStyle');
    if (lastInfo.needRestore) {
        var line = lastInfo.edit.cursor.line;
        var ch = lastInfo.edit.cursor.ch;
        editor.setCursor(line, ch);
        switch (currentMode) {
            case modeType.edit:
                if (scrollbarStyle == 'native') {
                    $(window).scrollLeft(lastInfo.edit.scroll.left);
                    $(window).scrollTop(lastInfo.edit.scroll.top);
                } else {
                    var left = lastInfo.edit.scroll.left;
                    var top = lastInfo.edit.scroll.top;
                    editor.scrollIntoView();
                    editor.scrollTo(left, top);
                }
                break;
            case modeType.view:
                $(window).scrollLeft(lastInfo.view.scroll.left);
                $(window).scrollTop(lastInfo.view.scroll.top);
                break;
            case modeType.both:
                var left = lastInfo.edit.scroll.left;
                var top = lastInfo.edit.scroll.top;
                editor.scrollIntoView();
                editor.scrollTo(left, top);
                ui.area.view.scrollLeft(lastInfo.view.scroll.left);
                ui.area.view.scrollTop(lastInfo.view.scroll.top);
                break;
        }

        lastInfo.needRestore = false;
    }
}

//view actions
function refreshView() {
    ui.area.markdown.html('');
    isDirty = true;
    updateViewInner();
}

var updateView = _.debounce(function () {
    editor.operation(updateViewInner);
}, updateViewDebounce);

var lastResult = null;
var postUpdateEvent = null;

function updateViewInner() {
    if (currentMode == modeType.edit || !isDirty) return;
    var value = editor.getValue();
    var lastMeta = md.meta;
    md.meta = {};
    var rendered = md.render(value);
    if (md.meta.type && md.meta.type === 'slide') {
        var slideOptions = {
            separator: '^(\r\n?|\n)---(\r\n?|\n)$',
            verticalSeparator: '^(\r\n?|\n)----(\r\n?|\n)$'
        };
        var slides = RevealMarkdown.slidify(editor.getValue(), slideOptions);
        ui.area.markdown.html(slides);
        RevealMarkdown.initialize();
        // prevent XSS
        ui.area.markdown.html(preventXSS(ui.area.markdown.html()));
        ui.area.markdown.addClass('slides');
        syncscroll = false;
        checkSyncToggle();
    } else {
        if (lastMeta.type && lastMeta.type === 'slide') {
            refreshView();
            ui.area.markdown.removeClass('slides');
            syncscroll = true;
            checkSyncToggle();
        }
        // only render again when meta changed
        if (JSON.stringify(md.meta) != JSON.stringify(lastMeta)) {
            parseMeta(md, ui.area.codemirror, ui.area.markdown, $('#ui-toc'), $('#ui-toc-affix'));
            rendered = md.render(value);
        }
        // prevent XSS
        rendered = preventXSS(rendered);
        var result = postProcess(rendered).children().toArray();
        partialUpdate(result, lastResult, ui.area.markdown.children().toArray());
        if (result && lastResult && result.length != lastResult.length)
            updateDataAttrs(result, ui.area.markdown.children().toArray());
        lastResult = $(result).clone();
    }
    finishView(ui.area.markdown);
    autoLinkify(ui.area.markdown);
    deduplicatedHeaderId(ui.area.markdown);
    renderTOC(ui.area.markdown);
    generateToc('ui-toc');
    generateToc('ui-toc-affix');
    generateScrollspy();
    updateScrollspy();
    smoothHashScroll();
    isDirty = false;
    clearMap();
    //buildMap();
    updateTitleReminder();
    if (postUpdateEvent && typeof postUpdateEvent === 'function')
        postUpdateEvent();
}

var updateHistoryDebounce = 600;

var updateHistory = _.debounce(updateHistoryInner, updateHistoryDebounce)

function updateHistoryInner() {
    writeHistory(ui.area.markdown);
}

function updateDataAttrs(src, des) {
    //sync data attr startline and endline
    for (var i = 0; i < src.length; i++) {
        copyAttribute(src[i], des[i], 'data-startline');
        copyAttribute(src[i], des[i], 'data-endline');
    }
}

function partialUpdate(src, tar, des) {
    if (!src || src.length == 0 || !tar || tar.length == 0 || !des || des.length == 0) {
        ui.area.markdown.html(src);
        return;
    }
    if (src.length == tar.length) { //same length
        for (var i = 0; i < src.length; i++) {
            copyAttribute(src[i], des[i], 'data-startline');
            copyAttribute(src[i], des[i], 'data-endline');
            var rawSrc = cloneAndRemoveDataAttr(src[i]);
            var rawTar = cloneAndRemoveDataAttr(tar[i]);
            if (rawSrc.outerHTML != rawTar.outerHTML) {
                //console.log(rawSrc);
                //console.log(rawTar);
                $(des[i]).replaceWith(src[i]);
            }
        }
    } else { //diff length
        var start = 0;
        var end = 0;
        //find diff start position
        for (var i = 0; i < tar.length; i++) {
            //copyAttribute(src[i], des[i], 'data-startline');
            //copyAttribute(src[i], des[i], 'data-endline');
            var rawSrc = cloneAndRemoveDataAttr(src[i]);
            var rawTar = cloneAndRemoveDataAttr(tar[i]);
            if (!rawSrc || !rawTar || rawSrc.outerHTML != rawTar.outerHTML) {
                start = i;
                break;
            }
        }
        //find diff end position
        var srcEnd = 0;
        var tarEnd = 0;
        for (var i = 0; i < src.length; i++) {
            //copyAttribute(src[i], des[i], 'data-startline');
            //copyAttribute(src[i], des[i], 'data-endline');
            var rawSrc = cloneAndRemoveDataAttr(src[i]);
            var rawTar = cloneAndRemoveDataAttr(tar[i]);
            if (!rawSrc || !rawTar || rawSrc.outerHTML != rawTar.outerHTML) {
                start = i;
                break;
            }
        }
        //tar end
        for (var i = 1; i <= tar.length + 1; i++) {
            var srcLength = src.length;
            var tarLength = tar.length;
            //copyAttribute(src[srcLength - i], des[srcLength - i], 'data-startline');
            //copyAttribute(src[srcLength - i], des[srcLength - i], 'data-endline');
            var rawSrc = cloneAndRemoveDataAttr(src[srcLength - i]);
            var rawTar = cloneAndRemoveDataAttr(tar[tarLength - i]);
            if (!rawSrc || !rawTar || rawSrc.outerHTML != rawTar.outerHTML) {
                tarEnd = tar.length - i;
                break;
            }
        }
        //src end
        for (var i = 1; i <= src.length + 1; i++) {
            var srcLength = src.length;
            var tarLength = tar.length;
            //copyAttribute(src[srcLength - i], des[srcLength - i], 'data-startline');
            //copyAttribute(src[srcLength - i], des[srcLength - i], 'data-endline');
            var rawSrc = cloneAndRemoveDataAttr(src[srcLength - i]);
            var rawTar = cloneAndRemoveDataAttr(tar[tarLength - i]);
            if (!rawSrc || !rawTar || rawSrc.outerHTML != rawTar.outerHTML) {
                srcEnd = src.length - i;
                break;
            }
        }
        //check if tar end overlap tar start
        var overlap = 0;
        for (var i = start; i >= 0; i--) {
            var rawTarStart = cloneAndRemoveDataAttr(tar[i - 1]);
            var rawTarEnd = cloneAndRemoveDataAttr(tar[tarEnd + 1 + start - i]);
            if (rawTarStart && rawTarEnd && rawTarStart.outerHTML == rawTarEnd.outerHTML)
                overlap++;
            else
                break;
        }
        if (debug)
            console.log('overlap:' + overlap);
        //show diff content
        if (debug) {
            console.log('start:' + start);
            console.log('tarEnd:' + tarEnd);
            console.log('srcEnd:' + srcEnd);
        }
        tarEnd += overlap;
        srcEnd += overlap;
        var repeatAdd = (start - srcEnd) < (start - tarEnd);
        var repeatDiff = Math.abs(srcEnd - tarEnd) - 1;
        //push new elements
        var newElements = [];
        if (srcEnd >= start) {
            for (var j = start; j <= srcEnd; j++) {
                if (!src[j]) continue;
                newElements.push(src[j].outerHTML);
            }
        } else if (repeatAdd) {
            for (var j = srcEnd - repeatDiff; j <= srcEnd; j++) {
                if (!des[j]) continue;
                newElements.push(des[j].outerHTML);
            }
        }
        //push remove elements
        var removeElements = [];
        if (tarEnd >= start) {
            for (var j = start; j <= tarEnd; j++) {
                if (!des[j]) continue;
                removeElements.push(des[j]);
            }
        } else if (!repeatAdd) {
            for (var j = start; j <= start + repeatDiff; j++) {
                if (!des[j]) continue;
                removeElements.push(des[j]);
            }
        }
        //add elements
        if (debug) {
            console.log('ADD ELEMENTS');
            console.log(newElements.join('\n'));
        }
        if (des[start])
            $(newElements.join('')).insertBefore(des[start]);
        else
            $(newElements.join('')).insertAfter(des[start - 1]);
        //remove elements
        if (debug)
            console.log('REMOVE ELEMENTS');
        for (var j = 0; j < removeElements.length; j++) {
            if (debug) {
                console.log(removeElements[j].outerHTML);
            }
            if (removeElements[j])
                $(removeElements[j]).remove();
        }
    }
}

function cloneAndRemoveDataAttr(el) {
    if (!el) return;
    var rawEl = $(el).clone();
    rawEl.removeAttr('data-startline data-endline');
    rawEl.find('[data-startline]').removeAttr('data-startline data-endline');
    return rawEl[0];
}

function copyAttribute(src, des, attr) {
    if (src && src.getAttribute(attr) && des)
        des.setAttribute(attr, src.getAttribute(attr));
}

if ($('.cursor-menu').length <= 0) {
    $("<div class='cursor-menu'>").insertAfter('.CodeMirror-cursors');
}

function reverseSortCursorMenu(dropdown) {
    var items = dropdown.find('.textcomplete-item');
    items.sort(function (a, b) {
        return $(b).attr('data-index') - $(a).attr('data-index');
    });
    return items;
}

var lastUpSideDown = false;
var upSideDown = false;

var checkCursorMenu = _.throttle(checkCursorMenuInner, cursorMenuThrottle);

function checkCursorMenuInner() {
    // get element
    var dropdown = $('.cursor-menu > .dropdown-menu');
    // return if not exists
    if (dropdown.length <= 0) return;
    // set margin
    var menuRightMargin = 10;
    var menuBottomMargin = 4;
    // use sizer to get the real doc size (won't count status bar and gutters)
    var docWidth = ui.area.codemirrorSizer.width();
    var docHeight = ui.area.codemirrorSizer.height();
    // get editor size (status bar not count in)
    var editorWidth = ui.area.codemirror.width();
    var editorHeight = ui.area.codemirror.height();
    // get element size
    var width = dropdown.outerWidth();
    var height = dropdown.outerHeight();
    // get cursor
    var cursor = editor.getCursor();
    // set element cursor data
    if (!dropdown.hasClass('other-cursor'))
        dropdown.addClass('other-cursor');
    dropdown.attr('data-line', cursor.line);
    dropdown.attr('data-ch', cursor.ch);
    // get coord position
    var coord = editor.charCoords({
        line: cursor.line,
        ch: cursor.ch
    }, 'windows');
    var left = coord.left;
    var top = coord.top;
    // get doc top offset (to workaround with viewport)
    var docTopOffset = ui.area.codemirrorSizerInner.position().top;
    // set offset
    var offsetLeft = 0;
    var offsetTop = defaultTextHeight;
    // only do when have width and height
    if (width > 0 && height > 0) {
        // make element right bound not larger than doc width
        if (left + width + offsetLeft + menuRightMargin > docWidth)
            offsetLeft = -(left + width - docWidth + menuRightMargin);
        // flip y when element bottom bound larger than doc height
        // and element top position is larger than element height
        if (top + docTopOffset + height + offsetTop + menuBottomMargin > Math.max(editor.doc.height, editorHeight) && top + docTopOffset > height + menuBottomMargin) {
            offsetTop = -(height + menuBottomMargin);
            // reverse sort menu because upSideDown
            dropdown.html(reverseSortCursorMenu(dropdown));
            lastUpSideDown = upSideDown;
            upSideDown = true;
        } else {
            lastUpSideDown = upSideDown;
            upSideDown = false;
        }
    }
    // make menu scroll top only if upSideDown changed
    if (upSideDown !== lastUpSideDown)
        dropdown.scrollTop(dropdown[0].scrollHeight);
    // set element offset data
    dropdown.attr('data-offset-left', offsetLeft);
    dropdown.attr('data-offset-top', offsetTop);
    // set position
    dropdown[0].style.left = left + offsetLeft + 'px';
    dropdown[0].style.top = top + offsetTop + 'px';
}

function checkInIndentCode() {
    // if line starts with tab or four spaces is a code block
    var line = editor.getLine(editor.getCursor().line);
    var isIndentCode = ((line.substr(0, 4) === '    ') || (line.substr(0, 1) === '\t'));
    return isIndentCode;
}

var isInCode = false;

function checkInCode() {
    isInCode = checkAbove(matchInCode) || checkInIndentCode();
}

function checkAbove(method) {
    var cursor = editor.getCursor();
    var text = [];
    for (var i = 0; i < cursor.line; i++) //contain current line
        text.push(editor.getLine(i));
    text = text.join('\n') + '\n' + editor.getLine(cursor.line).slice(0, cursor.ch);
    //console.log(text);
    return method(text);
}

function checkBelow(method) {
    var cursor = editor.getCursor();
    var count = editor.lineCount();
    var text = [];
    for (var i = cursor.line + 1; i < count; i++) //contain current line
        text.push(editor.getLine(i));
    text = editor.getLine(cursor.line).slice(cursor.ch) + '\n' + text.join('\n');
    //console.log(text);
    return method(text);
}

function matchInCode(text) {
    var match;
    match = text.match(/`{3,}/g);
    if (match && match.length % 2) {
        return true;
    } else {
        match = text.match(/`/g);
        if (match && match.length % 2) {
            return true;
        } else {
            return false;
        }
    }
}

var isInContainer = false;
var isInContainerSyntax = false;

function checkInContainer() {
    isInContainer = checkAbove(matchInContainer) && !checkInIndentCode();
}

function checkInContainerSyntax() {
    // if line starts with :::, it's in container syntax
    var line = editor.getLine(editor.getCursor().line);
    isInContainerSyntax = (line.substr(0, 3) === ':::');
}

function matchInContainer(text) {
    var match;
    match = text.match(/:{3,}/g);
    if (match && match.length % 2) {
        return true;
    } else {
        return false;
    }
}

$(editor.getInputField())
    .textcomplete([
        { // emoji strategy
            match: /(^|\n|\s)\B:([\-+\w]*)$/,
            search: function (term, callback) {
                var line = editor.getLine(editor.getCursor().line);
                term = line.match(this.match)[2];
                var list = [];
                $.map(emojify.emojiNames, function (emoji) {
                    if (emoji.indexOf(term) === 0) //match at first character
                        list.push(emoji);
                });
                $.map(emojify.emojiNames, function (emoji) {
                    if (emoji.indexOf(term) !== -1) //match inside the word
                        list.push(emoji);
                });
                callback(list);
            },
            template: function (value) {
                return '<img class="emoji" src="' + serverurl + '/vendor/emojify/images/' + value + '.png"></img> ' + value;
            },
            replace: function (value) {
                return '$1:' + value + ': ';
            },
            index: 1,
            context: function (text) {
                checkInCode();
                checkInContainer();
                checkInContainerSyntax();
                return !isInCode && !isInContainerSyntax;
            }
        },
        { // Code block language strategy
            langs: supportCodeModes,
            charts: supportCharts,
            match: /(^|\n)```(\w+)$/,
            search: function (term, callback) {
                var line = editor.getLine(editor.getCursor().line);
                term = line.match(this.match)[2];
                var list = [];
                $.map(this.langs, function (lang) {
                    if (lang.indexOf(term) === 0 && lang !== term)
                        list.push(lang);
                });
                $.map(this.charts, function (chart) {
                    if (chart.indexOf(term) === 0 && chart !== term)
                        list.push(chart);
                });
                callback(list);
            },
            replace: function (lang) {
                var ending = '';
                if (!checkBelow(matchInCode)) {
                    ending = '\n\n```';
                }
                if (this.langs.indexOf(lang) !== -1)
                    return '$1```' + lang + '=' + ending;
                else if (this.charts.indexOf(lang) !== -1)
                    return '$1```' + lang + ending;
            },
            done: function () {
                var cursor = editor.getCursor();
                var text = [];
                text.push(editor.getLine(cursor.line - 1));
                text.push(editor.getLine(cursor.line));
                text = text.join('\n');
                //console.log(text);
                if (text == '\n```')
                    editor.doc.cm.execCommand("goLineUp");
            },
            context: function (text) {
                return isInCode;
            }
        },
        { // Container strategy
            containers: supportContainers,
            match: /(^|\n):::(\s*)(\w*)$/,
            search: function (term, callback) {
                var line = editor.getLine(editor.getCursor().line);
                term = line.match(this.match)[3].trim();
                var list = [];
                $.map(this.containers, function (container) {
                    if (container.indexOf(term) === 0 && container !== term)
                        list.push(container);
                });
                callback(list);
            },
            replace: function (lang) {
                var ending = '';
                if (!checkBelow(matchInContainer)) {
                    ending = '\n\n:::';
                }
                if (this.containers.indexOf(lang) !== -1)
                    return '$1:::$2' + lang + ending;
            },
            done: function () {
                var cursor = editor.getCursor();
                var text = [];
                text.push(editor.getLine(cursor.line - 1));
                text.push(editor.getLine(cursor.line));
                text = text.join('\n');
                //console.log(text);
                if (text == '\n:::')
                    editor.doc.cm.execCommand("goLineUp");
            },
            context: function (text) {
                return !isInCode && isInContainer;
            }
        },
        { //header
            match: /(?:^|\n)(\s{0,3})(#{1,6}\w*)$/,
            search: function (term, callback) {
                callback($.map(supportHeaders, function (header) {
                    return header.search.indexOf(term) === 0 ? header.text : null;
                }));
            },
            replace: function (value) {
                return '$1' + value;
            },
            context: function (text) {
                return !isInCode;
            }
        },
        { //extra tags for blockquote
            match: /(?:^|\n|\s)(\>.*|\s|)((\^|)\[(\^|)\](\[\]|\(\)|\:|)\s*\w*)$/,
            search: function (term, callback) {
                var line = editor.getLine(editor.getCursor().line);
                quote = line.match(this.match)[1].trim();
                var list = [];
                if (quote.indexOf('>') == 0) {
                    $.map(supportExtraTags, function (extratag) {
                        if (extratag.search.indexOf(term) === 0)
                            list.push(extratag.command());
                    });
                }
                $.map(supportReferrals, function (referral) {
                    if (referral.search.indexOf(term) === 0)
                        list.push(referral.text);
                })
                callback(list);
            },
            replace: function (value) {
                return '$1' + value;
            },
            context: function (text) {
                return !isInCode;
            }
        },
        { //extra tags for list
            match: /(^[>\s]*[\-\+\*]\s(?:\[[x ]\]|.*))(\[\])(\w*)$/,
            search: function (term, callback) {
                var list = [];
                $.map(supportExtraTags, function (extratag) {
                    if (extratag.search.indexOf(term) === 0)
                        list.push(extratag.command());
                });
                $.map(supportReferrals, function (referral) {
                    if (referral.search.indexOf(term) === 0)
                        list.push(referral.text);
                })
                callback(list);
            },
            replace: function (value) {
                return '$1' + value;
            },
            context: function (text) {
                return !isInCode;
            }
        },
        { //referral
            match: /(^\s*|\n|\s{2})((\[\]|\[\]\[\]|\[\]\(\)|\!|\!\[\]|\!\[\]\[\]|\!\[\]\(\))\s*\w*)$/,
            search: function (term, callback) {
                callback($.map(supportReferrals, function (referral) {
                    return referral.search.indexOf(term) === 0 ? referral.text : null;
                }));
            },
            replace: function (value) {
                return '$1' + value;
            },
            context: function (text) {
                return !isInCode;
            }
        },
        { //externals
            match: /(^|\n|\s)\{\}(\w*)$/,
            search: function (term, callback) {
                callback($.map(supportExternals, function (external) {
                    return external.search.indexOf(term) === 0 ? external.text : null;
                }));
            },
            replace: function (value) {
                return '$1' + value;
            },
            context: function (text) {
                return !isInCode;
            }
        }
    ], {
        appendTo: $('.cursor-menu')
    })
    .on({
        'textComplete:beforeSearch': function (e) {
            //NA
        },
        'textComplete:afterSearch': function (e) {
            checkCursorMenu();
        },
        'textComplete:select': function (e, value, strategy) {
            //NA
        },
        'textComplete:show': function (e) {
            $(this).data('autocompleting', true);
            editor.setOption("extraKeys", {
                "Up": function () {
                    return false;
                },
                "Right": function () {
                    editor.doc.cm.execCommand("goCharRight");
                },
                "Down": function () {
                    return false;
                },
                "Left": function () {
                    editor.doc.cm.execCommand("goCharLeft");
                },
                "Enter": function () {
                    return false;
                },
                "Backspace": function () {
                    editor.doc.cm.execCommand("delCharBefore");
                }
            });
        },
        'textComplete:hide': function (e) {
            $(this).data('autocompleting', false);
            editor.setOption("extraKeys", defaultExtraKeys);
        }
    });<|MERGE_RESOLUTION|>--- conflicted
+++ resolved
@@ -62,6 +62,7 @@
 var renderTitle = extra.renderTitle;
 var renderFilename = extra.renderFilename;
 var scrollToHash = extra.scrollToHash;
+var owner = extra.owner;
 
 var historyModule = require('./history');
 var writeHistory = historyModule.writeHistory;
@@ -430,15 +431,9 @@
 //editor settings
 var textit = document.getElementById("textit");
 if (!textit) throw new Error("There was no textit area!");
-<<<<<<< HEAD
 window.editor = CodeMirror.fromTextArea(textit, {
-    mode: 'gfm',
-    backdrop: 'gfm',
-=======
-var editor = CodeMirror.fromTextArea(textit, {
     mode: defaultEditorMode,
     backdrop: defaultEditorMode,
->>>>>>> cd9f8fe3
     keyMap: "sublime",
     viewportMargin: viewportMargin,
     styleActiveLine: true,
