--- conflicted
+++ resolved
@@ -24,12 +24,8 @@
 const text = markdown.text();
 const lastMeta = md.meta;
 md.meta = {};
-<<<<<<< HEAD
+delete md.metaError;
 let rendered = md.render(text);
-=======
-delete md.metaError;
-var rendered = md.render(text);
->>>>>>> 6e8ff3de
 if (md.meta.type && md.meta.type === 'slide') {
     const slideOptions = {
         separator: '^(\r\n?|\n)---(\r\n?|\n)$',
